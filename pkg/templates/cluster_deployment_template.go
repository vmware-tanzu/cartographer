// Copyright 2021 VMware
//
// Licensed under the Apache License, Version 2.0 (the "License");
// you may not use this file except in compliance with the License.
// You may obtain a copy of the License at
//
//     http://www.apache.org/licenses/LICENSE-2.0
//
// Unless required by applicable law or agreed to in writing, software
// distributed under the License is distributed on an "AS IS" BASIS,
// WITHOUT WARRANTIES OR CONDITIONS OF ANY KIND, either express or implied.
// See the License for the specific language governing permissions and
// limitations under the License.

package templates

import (
	"fmt"

	"k8s.io/apimachinery/pkg/apis/meta/v1/unstructured"

	"github.com/vmware-tanzu/cartographer/pkg/apis/v1alpha1"
)

type clusterDeploymentTemplate struct {
	template      *v1alpha1.ClusterDeploymentTemplate
	evaluator     evaluator
	inputs        *Inputs
	stampedObject *unstructured.Unstructured
}

func (t *clusterDeploymentTemplate) GetKind() string {
	return t.template.Kind
}

func NewClusterDeploymentTemplateModel(template *v1alpha1.ClusterDeploymentTemplate, eval evaluator) *clusterDeploymentTemplate {
	return &clusterDeploymentTemplate{template: template, evaluator: eval}
}

func (t *clusterDeploymentTemplate) GetName() string {
	return t.template.Name
}

func (t *clusterDeploymentTemplate) SetInputs(inputs *Inputs) {
	t.inputs = inputs
}

func (t *clusterDeploymentTemplate) SetStampedObject(stampedObject *unstructured.Unstructured) {
	t.stampedObject = stampedObject
}

func (t *clusterDeploymentTemplate) GetOutput() (*Output, error) {
	if err := t.outputReady(t.stampedObject); err != nil {
		return nil, err
	}

	output := &Output{Source: &Source{}}

<<<<<<< HEAD
	originalSource, ok := t.templatingContext["deployment"].(SourceInput)
	if !ok {
		return nil, fmt.Errorf("deployment not found in upstream template")
=======
	if t.inputs.Deployment == nil {
		return nil, fmt.Errorf("deployment not found in upstream template: %v", t.inputs)
>>>>>>> 95ba20c6
	}

	output.Source.URL = t.inputs.Deployment.URL
	output.Source.Revision = t.inputs.Deployment.Revision

	return output, nil
}

func (t *clusterDeploymentTemplate) GetResourceTemplate() v1alpha1.TemplateSpec {
	return t.template.Spec.TemplateSpec
}

func (t *clusterDeploymentTemplate) GetDefaultParams() v1alpha1.DefaultParams {
	return t.template.Spec.Params
}

func (t *clusterDeploymentTemplate) outputReady(stampedObject *unstructured.Unstructured) error {
	if t.template.Spec.ObservedCompletion != nil {
		return t.observedCompletionReady(stampedObject)
	} else {
		return t.observedMatchesReady(stampedObject)
	}
}

func (t *clusterDeploymentTemplate) observedMatchesReady(stampedObject *unstructured.Unstructured) error {
	for _, match := range t.template.Spec.ObservedMatches {
		input, err := t.evaluator.EvaluateJsonPath(match.Input, stampedObject.UnstructuredContent())
		if err != nil {
			return DeploymentConditionError{
				Err: fmt.Errorf("could not find value on input [%s]: %w", match.Input, err),
			}
		}

		output, err := t.evaluator.EvaluateJsonPath(match.Output, stampedObject.UnstructuredContent())
		if err != nil {
			return DeploymentConditionError{
				Err: fmt.Errorf("could not find value on output [%s]: %w", match.Output, err),
			}
		}

		if input != output {
			return DeploymentConditionError{
				Err: fmt.Errorf("input [%s] and output [%s] do not match: %s != %s", match.Input, match.Output, input, output),
			}
		}
	}

	return nil
}

func (t *clusterDeploymentTemplate) observedCompletionReady(stampedObject *unstructured.Unstructured) error {
	generation, err := t.evaluator.EvaluateJsonPath("metadata.generation", stampedObject.UnstructuredContent())
	if err != nil {
		return JsonPathError{
			Err:        fmt.Errorf("failed to evaluate metadata.generation: %w", err),
			expression: "metadata.generation",
		}
	}

	observedGeneration, err := t.evaluator.EvaluateJsonPath("status.observedGeneration",
		stampedObject.UnstructuredContent())
	if err != nil {
		return ObservedGenerationError{
			Err: fmt.Errorf("failed to evaluate status.observedGeneration: %w", err),
		}
	}

	if observedGeneration != generation {
		return DeploymentConditionError{
			Err: fmt.Errorf("status.observedGeneration does not equal metadata.generation: %s != %s",
				observedGeneration, generation),
		}
	}

	observedCompletion := t.template.Spec.ObservedCompletion
	if t.template.Spec.ObservedCompletion.FailedCondition != nil {
		failedObserved, _ := t.evaluator.EvaluateJsonPath(observedCompletion.FailedCondition.Key, stampedObject.UnstructuredContent())

		if failedObserved == observedCompletion.FailedCondition.Value {
			return DeploymentFailedConditionMetError{
				Err: fmt.Errorf("deployment failure condition [%s] was: %s",
					observedCompletion.FailedCondition.Key, failedObserved),
			}
		}
	}

	succeededObserved, err := t.evaluator.EvaluateJsonPath(observedCompletion.SucceededCondition.Key, stampedObject.UnstructuredContent())
	if err != nil {
		return DeploymentConditionError{
			Err: fmt.Errorf("failed to evaluate succeededCondition.Key [%s]: %w",
				observedCompletion.SucceededCondition.Key, err),
		}
	}

	if succeededObserved != observedCompletion.SucceededCondition.Value {
		return DeploymentConditionError{
			Err: fmt.Errorf("deployment success condition [%s] was: %s, expected: %s",
				observedCompletion.SucceededCondition.Key, succeededObserved, observedCompletion.SucceededCondition.Value),
		}
	}

	return nil
}<|MERGE_RESOLUTION|>--- conflicted
+++ resolved
@@ -56,14 +56,8 @@
 
 	output := &Output{Source: &Source{}}
 
-<<<<<<< HEAD
-	originalSource, ok := t.templatingContext["deployment"].(SourceInput)
-	if !ok {
+	if t.inputs.Deployment == nil {
 		return nil, fmt.Errorf("deployment not found in upstream template")
-=======
-	if t.inputs.Deployment == nil {
-		return nil, fmt.Errorf("deployment not found in upstream template: %v", t.inputs)
->>>>>>> 95ba20c6
 	}
 
 	output.Source.URL = t.inputs.Deployment.URL
