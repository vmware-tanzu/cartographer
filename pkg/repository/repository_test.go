--- conflicted
+++ resolved
@@ -493,7 +493,6 @@
 			})
 		})
 
-<<<<<<< HEAD
 		Context("GetUnstructured", func() {
 			Context("get returns an error", func() {
 				Context("the error is of type IsNotFound", func() {
@@ -573,10 +572,7 @@
 			})
 		})
 
-		Context("GetClusterTemplate", func() {
-=======
 		Context("GetSupplyChainTemplate", func() {
->>>>>>> 68b3056d
 			Context("when the template reference kind is not in our gvk", func() {
 				It("returns a helpful error", func() {
 					reference := v1alpha1.SupplyChainTemplateReference{
