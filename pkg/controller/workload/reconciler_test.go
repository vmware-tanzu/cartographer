// Copyright 2021 VMware
//
// Licensed under the Apache License, Version 2.0 (the "License");
// you may not use this file except in compliance with the License.
// You may obtain a copy of the License at
//
//     http://www.apache.org/licenses/LICENSE-2.0
//
// Unless required by applicable law or agreed to in writing, software
// distributed under the License is distributed on an "AS IS" BASIS,
// WITHOUT WARRANTIES OR CONDITIONS OF ANY KIND, either express or implied.
// See the License for the specific language governing permissions and
// limitations under the License.

package workload_test

import (
	"context"
	"errors"

	"github.com/go-logr/logr"
	. "github.com/onsi/ginkgo"
	. "github.com/onsi/gomega"
	. "github.com/onsi/gomega/gbytes"
	. "github.com/onsi/gomega/gstruct"
	corev1 "k8s.io/api/core/v1"
	kerrors "k8s.io/apimachinery/pkg/api/errors"
	metav1 "k8s.io/apimachinery/pkg/apis/meta/v1"
	"k8s.io/apimachinery/pkg/apis/meta/v1/unstructured"
	"k8s.io/apimachinery/pkg/runtime"
	"k8s.io/apimachinery/pkg/runtime/schema"
	"k8s.io/apimachinery/pkg/types"
	ctrl "sigs.k8s.io/controller-runtime"
	"sigs.k8s.io/controller-runtime/pkg/handler"
	"sigs.k8s.io/controller-runtime/pkg/log/zap"

	"github.com/vmware-tanzu/cartographer/pkg/apis/v1alpha1"
	"github.com/vmware-tanzu/cartographer/pkg/conditions"
	"github.com/vmware-tanzu/cartographer/pkg/conditions/conditionsfakes"
	"github.com/vmware-tanzu/cartographer/pkg/controller/workload"
	realizer "github.com/vmware-tanzu/cartographer/pkg/realizer/workload"
	"github.com/vmware-tanzu/cartographer/pkg/realizer/workload/workloadfakes"
	"github.com/vmware-tanzu/cartographer/pkg/registrar"
	"github.com/vmware-tanzu/cartographer/pkg/repository"
	"github.com/vmware-tanzu/cartographer/pkg/repository/repositoryfakes"
	"github.com/vmware-tanzu/cartographer/pkg/templates"
	"github.com/vmware-tanzu/cartographer/pkg/tracker/trackerfakes"
)

var _ = Describe("Reconciler", func() {
	var (
		out                          *Buffer
		reconciler                   workload.Reconciler
		ctx                          context.Context
		req                          ctrl.Request
		repo                         *repositoryfakes.FakeRepository
		conditionManager             *conditionsfakes.FakeConditionManager
		rlzr                         *workloadfakes.FakeRealizer
		wl                           *v1alpha1.Workload
		workloadLabels               map[string]string
		dynamicTracker               *trackerfakes.FakeDynamicTracker
		builtResourceRealizer        *workloadfakes.FakeResourceRealizer
		resourceRealizerSecret       *corev1.Secret
		serviceAccountSecret         *corev1.Secret
		serviceAccountName           string
		resourceRealizerBuilderError error
	)

	BeforeEach(func() {
		out = NewBuffer()
		logger := zap.New(zap.WriteTo(out))
		ctx = logr.NewContext(context.Background(), logger)

		conditionManager = &conditionsfakes.FakeConditionManager{}

		fakeConditionManagerBuilder := func(string, []metav1.Condition) conditions.ConditionManager {
			return conditionManager
		}

		rlzr = &workloadfakes.FakeRealizer{}
		rlzr.RealizeReturns(nil, nil)

		dynamicTracker = &trackerfakes.FakeDynamicTracker{}

		repo = &repositoryfakes.FakeRepository{}
		scheme := runtime.NewScheme()
		err := registrar.AddToScheme(scheme)
		Expect(err).NotTo(HaveOccurred())
		repo.GetSchemeReturns(scheme)

		serviceAccountSecret = &corev1.Secret{Data: map[string][]byte{"token": []byte(`blahblah`)}}
		repo.GetServiceAccountSecretReturns(serviceAccountSecret, nil)

		resourceRealizerBuilderError = nil
		resourceRealizerBuilder := func(secret *corev1.Secret, workload *v1alpha1.Workload, systemRepo repository.Repository, supplyChainParams []v1alpha1.DelegatableParam) (realizer.ResourceRealizer, error) {
			if resourceRealizerBuilderError != nil {
				return nil, resourceRealizerBuilderError
			}
			resourceRealizerSecret = secret
			builtResourceRealizer = &workloadfakes.FakeResourceRealizer{}
			return builtResourceRealizer, nil
		}

		reconciler = workload.Reconciler{
			Repo:                    repo,
			ConditionManagerBuilder: fakeConditionManagerBuilder,
			ResourceRealizerBuilder: resourceRealizerBuilder,
			Realizer:                rlzr,
			DynamicTracker:          dynamicTracker,
		}

		req = ctrl.Request{
			NamespacedName: types.NamespacedName{Name: "my-workload-name", Namespace: "my-namespace"},
		}

		workloadLabels = map[string]string{"some-key": "some-val"}

		serviceAccountName = "workload-service-account-name"

		wl = &v1alpha1.Workload{
			ObjectMeta: metav1.ObjectMeta{
				Generation: 1,
				Labels:     workloadLabels,
<<<<<<< HEAD
				Name:       "my-workload",
				Namespace:  "my-ns",
=======
				Name:       "my-workload-name",
				Namespace:  "my-namespace",
>>>>>>> 780f5c8d
			},
			Spec: v1alpha1.WorkloadSpec{
				ServiceAccountName: serviceAccountName,
			},
		}
		repo.GetWorkloadReturns(wl, nil)
	})

	It("logs that it's begun", func() {
		_, _ = reconciler.Reconcile(ctx, req)

		Expect(out).To(Say(`"msg":"started"`))
	})

	It("logs that it's finished", func() {
		_, _ = reconciler.Reconcile(ctx, req)

		Expect(out).To(Say(`"msg":"finished"`))
	})

	It("updates the status of the workload", func() {
		_, _ = reconciler.Reconcile(ctx, req)

		Expect(repo.StatusUpdateCallCount()).To(Equal(1))
	})

	It("updates the status.observedGeneration to equal metadata.generation", func() {
		_, _ = reconciler.Reconcile(ctx, req)

		_, updatedWorkload := repo.StatusUpdateArgsForCall(0)

		Expect(*updatedWorkload.(*v1alpha1.Workload)).To(MatchFields(IgnoreExtras, Fields{
			"Status": MatchFields(IgnoreExtras, Fields{
				"ObservedGeneration": BeEquivalentTo(1),
			}),
		}))
	})

	It("updates the conditions based on the condition manager", func() {
		someConditions := []metav1.Condition{
			{
				Type:               "some type",
				Status:             "True",
				LastTransitionTime: metav1.Time{},
				Reason:             "great causes",
				Message:            "good going",
			},
			{
				Type:               "another type",
				Status:             "False",
				LastTransitionTime: metav1.Time{},
				Reason:             "sad omens",
				Message:            "gotta get fixed",
			},
		}

		conditionManager.FinalizeReturns(someConditions, true)

		_, _ = reconciler.Reconcile(ctx, req)

		_, updatedWorkload := repo.StatusUpdateArgsForCall(0)
		Expect(*updatedWorkload.(*v1alpha1.Workload)).To(MatchFields(IgnoreExtras, Fields{
			"Status": MatchFields(IgnoreExtras, Fields{
				"Conditions": Equal(someConditions),
			}),
		}))
	})

	It("requests supply chains from the repo", func() {
		_, _ = reconciler.Reconcile(ctx, req)
		_, workload := repo.GetSupplyChainsForWorkloadArgsForCall(0)
		Expect(workload).To(Equal(wl))
	})

	Context("and the repo returns a single matching supply-chain for the workload", func() {
		var (
			supplyChainName string
			supplyChain     v1alpha1.ClusterSupplyChain
			stampedObject1  *unstructured.Unstructured
			stampedObject2  *unstructured.Unstructured
		)
		BeforeEach(func() {
			supplyChainName = "some-supply-chain"
			supplyChain = v1alpha1.ClusterSupplyChain{
				ObjectMeta: metav1.ObjectMeta{
					Name: supplyChainName,
				},
				Status: v1alpha1.SupplyChainStatus{
					Conditions: []metav1.Condition{
						{
							Type:               "Ready",
							Status:             "True",
							LastTransitionTime: metav1.Time{},
							Reason:             "Ready",
							Message:            "Ready",
						},
					},
				},
			}
			repo.GetSupplyChainsForWorkloadReturns([]*v1alpha1.ClusterSupplyChain{&supplyChain}, nil)
			stampedObject1 = &unstructured.Unstructured{}
			stampedObject1.SetGroupVersionKind(schema.GroupVersionKind{
				Group:   "thing.io",
				Version: "alphabeta1",
				Kind:    "MyThing",
			})
			stampedObject2 = &unstructured.Unstructured{}
			stampedObject2.SetGroupVersionKind(schema.GroupVersionKind{
				Group:   "hello.io",
				Version: "goodbye",
				Kind:    "NiceToSeeYou",
			})
			rlzr.RealizeReturns([]*unstructured.Unstructured{stampedObject1, stampedObject2}, nil)
		})

		It("uses the service account specified by the workload for realizing resources", func() {
			_, _ = reconciler.Reconcile(ctx, req)

			Expect(repo.GetServiceAccountSecretCallCount()).To(Equal(1))
			_, serviceAccountNameArg, serviceAccountNS := repo.GetServiceAccountSecretArgsForCall(0)
			Expect(serviceAccountNameArg).To(Equal(serviceAccountName))
			Expect(serviceAccountNS).To(Equal("my-namespace"))
			Expect(resourceRealizerSecret).To(Equal(serviceAccountSecret))

			Expect(rlzr.RealizeCallCount()).To(Equal(1))
			_, resourceRealizer, _ := rlzr.RealizeArgsForCall(0)
			Expect(resourceRealizer).To(Equal(builtResourceRealizer))
		})

		It("uses the default service account in the workloads namespace if there is no service account specified", func() {
			wl.Spec.ServiceAccountName = ""
			_, _ = reconciler.Reconcile(ctx, req)

			Expect(repo.GetServiceAccountSecretCallCount()).To(Equal(1))
			_, serviceAccountNameArg, serviceAccountNS := repo.GetServiceAccountSecretArgsForCall(0)
			Expect(serviceAccountNameArg).To(Equal("default"))
			Expect(serviceAccountNS).To(Equal("my-namespace"))
			Expect(resourceRealizerSecret).To(Equal(serviceAccountSecret))

			Expect(rlzr.RealizeCallCount()).To(Equal(1))
			_, resourceRealizer, _ := rlzr.RealizeArgsForCall(0)
			Expect(resourceRealizer).To(Equal(builtResourceRealizer))
		})

		It("sets the SupplyChainRef", func() {
			_, _ = reconciler.Reconcile(ctx, req)

			Expect(wl.Status.SupplyChainRef.Kind).To(Equal("ClusterSupplyChain"))
			Expect(wl.Status.SupplyChainRef.Name).To(Equal(supplyChainName))
		})

		It("calls the condition manager to specify the supply chain is ready", func() {
			_, _ = reconciler.Reconcile(ctx, req)
			Expect(conditionManager.AddPositiveArgsForCall(0)).To(Equal(workload.SupplyChainReadyCondition()))
		})

		It("calls the condition manager to report the resources have been submitted", func() {
			_, _ = reconciler.Reconcile(ctx, req)
			Expect(conditionManager.AddPositiveArgsForCall(1)).To(Equal(workload.ResourcesSubmittedCondition()))
		})

		It("watches the stampedObjects kinds", func() {
			_, _ = reconciler.Reconcile(ctx, req)
			Expect(dynamicTracker.WatchCallCount()).To(Equal(2))
			_, obj, hndl := dynamicTracker.WatchArgsForCall(0)

			Expect(obj).To(Equal(stampedObject1))
			Expect(hndl).To(Equal(&handler.EnqueueRequestForOwner{OwnerType: &v1alpha1.Workload{}}))

			_, obj, hndl = dynamicTracker.WatchArgsForCall(1)

			Expect(obj).To(Equal(stampedObject2))
			Expect(hndl).To(Equal(&handler.EnqueueRequestForOwner{OwnerType: &v1alpha1.Workload{}}))
		})

		Context("but getting the object GVK fails", func() {
			BeforeEach(func() {
				repo.GetSchemeReturns(runtime.NewScheme())
			})
			It("returns an unhandled error and requeues", func() {
				_, err := reconciler.Reconcile(ctx, req)

				Expect(err.Error()).To(ContainSubstring("failed to get object gvk for supply chain [some-supply-chain]: "))
			})
		})

		Context("but the supply chain is not in a ready state", func() {
			BeforeEach(func() {
				supplyChain.Status.Conditions = []metav1.Condition{
					{
						Type:    "Ready",
						Status:  "False",
						Reason:  "SomeReason",
						Message: "some informative message",
					},
				}
				repo.GetSupplyChainsForWorkloadReturns([]*v1alpha1.ClusterSupplyChain{&supplyChain}, nil)
			})

			It("does not return an error", func() {
				_, err := reconciler.Reconcile(ctx, req)
				Expect(err).NotTo(HaveOccurred())
			})

			It("calls the condition manager to report supply chain not ready", func() {
				_, _ = reconciler.Reconcile(ctx, req)
				expectedCondition := metav1.Condition{
					Type:               v1alpha1.WorkloadSupplyChainReady,
					Status:             metav1.ConditionFalse,
					ObservedGeneration: 0,
					LastTransitionTime: metav1.Time{},
					Reason:             "SomeReason",
					Message:            "some informative message",
				}
				Expect(conditionManager.AddPositiveArgsForCall(0)).To(Equal(workload.MissingReadyInSupplyChainCondition(expectedCondition)))
			})

			It("logs the handled error message", func() {
				_, _ = reconciler.Reconcile(ctx, req)

				Expect(out).To(Say(`"level":"info"`))
				Expect(out).To(Say(`"msg":"handled error reconciling workload"`))
				Expect(out).To(Say(`"handled error":"supply chain \[some-supply-chain\] is not in ready state"`))
			})
		})

		Context("but the realizer returns an error", func() {
			Context("of type GetClusterTemplateError", func() {
				var templateError error
				BeforeEach(func() {
					templateError = realizer.GetClusterTemplateError{
						Err: errors.New("some error"),
					}
					rlzr.RealizeReturns(nil, templateError)
				})

				It("calls the condition manager to report", func() {
					_, _ = reconciler.Reconcile(ctx, req)
					Expect(conditionManager.AddPositiveArgsForCall(1)).To(Equal(workload.TemplateObjectRetrievalFailureCondition(templateError)))
				})

				It("returns an unhandled error and requeues", func() {
					_, err := reconciler.Reconcile(ctx, req)

					Expect(err.Error()).To(ContainSubstring("unable to get template"))
				})
			})

			Context("of type StampError", func() {
				var stampError realizer.StampError
				BeforeEach(func() {
					stampError = realizer.StampError{
						Err:      errors.New("some error"),
						Resource: &v1alpha1.SupplyChainResource{Name: "some-name"},
					}
					rlzr.RealizeReturns(nil, stampError)
				})

				It("does not try to watch the stampedObjects", func() {
					_, err := reconciler.Reconcile(ctx, req)
					Expect(err).NotTo(HaveOccurred())

					Expect(dynamicTracker.WatchCallCount()).To(Equal(0))
				})

				It("calls the condition manager to report", func() {
					_, _ = reconciler.Reconcile(ctx, req)
					Expect(conditionManager.AddPositiveArgsForCall(1)).To(Equal(workload.TemplateStampFailureCondition(stampError)))
				})

				It("does not return an error", func() {
					_, err := reconciler.Reconcile(ctx, req)
					Expect(err).NotTo(HaveOccurred())
				})

				It("logs the handled error message", func() {
					_, _ = reconciler.Reconcile(ctx, req)

					Expect(out).To(Say(`"level":"info"`))
					Expect(out).To(Say(`"msg":"handled error reconciling workload"`))
					Expect(out).To(Say(`"handled error":"unable to stamp object for resource \[some-name\]: some error"`))
				})
			})

			Context("of type ApplyStampedObjectError", func() {
				var stampedObjectError realizer.ApplyStampedObjectError
				BeforeEach(func() {
					stampedObjectError = realizer.ApplyStampedObjectError{
						Err:           errors.New("some error"),
						StampedObject: &unstructured.Unstructured{},
					}
					rlzr.RealizeReturns(nil, stampedObjectError)
				})

				It("calls the condition manager to report", func() {
					_, _ = reconciler.Reconcile(ctx, req)
					Expect(conditionManager.AddPositiveArgsForCall(1)).To(Equal(workload.TemplateRejectedByAPIServerCondition(stampedObjectError)))
				})

				It("returns an unhandled error and requeues", func() {
					_, err := reconciler.Reconcile(ctx, req)

					Expect(err.Error()).To(ContainSubstring("unable to apply object"))
				})
			})

			Context("of type ApplyStampedObjectError where the user did not have proper permissions", func() {
				var stampedObjectError realizer.ApplyStampedObjectError
				BeforeEach(func() {
					status := &metav1.Status{
						Message: "fantastic error",
						Reason:  metav1.StatusReasonForbidden,
						Code:    403,
					}
					stampedObject1 = &unstructured.Unstructured{}
					stampedObject1.SetNamespace("a-namespace")
					stampedObject1.SetName("a-name")

					stampedObjectError = realizer.ApplyStampedObjectError{
						Err:           kerrors.FromObject(status),
						StampedObject: stampedObject1,
					}

					rlzr.RealizeReturns(nil, stampedObjectError)
				})

				It("calls the condition manager to report", func() {
					_, _ = reconciler.Reconcile(ctx, req)
					Expect(conditionManager.AddPositiveArgsForCall(1)).To(Equal(workload.TemplateRejectedByAPIServerCondition(stampedObjectError)))
				})

				It("handles the error and logs it", func() {
					_, err := reconciler.Reconcile(ctx, req)
					Expect(err).NotTo(HaveOccurred())

					Expect(out).To(Say(`"level":"info"`))
					Expect(out).To(Say(`"handled error":"unable to apply object \[a-namespace/a-name\]: fantastic error"`))
				})
			})

			Context("of type RetrieveOutputError", func() {
				var retrieveError realizer.RetrieveOutputError
				BeforeEach(func() {
					jsonPathError := templates.NewJsonPathError("this.wont.find.anything", errors.New("some error"))
					retrieveError = realizer.RetrieveOutputError{
						Err:      jsonPathError,
						Resource: &v1alpha1.SupplyChainResource{Name: "some-resource"},
					}
					rlzr.RealizeReturns(nil, retrieveError)
				})

				It("calls the condition manager to report", func() {
					_, _ = reconciler.Reconcile(ctx, req)
					Expect(conditionManager.AddPositiveArgsForCall(1)).To(Equal(workload.MissingValueAtPathCondition("some-resource", "this.wont.find.anything")))
				})

				It("does not return an error", func() {
					_, err := reconciler.Reconcile(ctx, req)
					Expect(err).NotTo(HaveOccurred())
				})

				It("logs the handled error message", func() {
					_, _ = reconciler.Reconcile(ctx, req)

					Expect(out).To(Say(`"level":"info"`))
					Expect(out).To(Say(`"msg":"handled error reconciling workload"`))
					Expect(out).To(Say(`"handled error":"unable to retrieve outputs from stamped object for resource \[some-resource\]: evaluate json path 'this.wont.find.anything': some error"`))
				})
			})

			Context("of unknown type", func() {
				var realizerError error
				BeforeEach(func() {
					realizerError = errors.New("some error")
					rlzr.RealizeReturns(nil, realizerError)
				})

				It("calls the condition manager to report", func() {
					_, _ = reconciler.Reconcile(ctx, req)
					Expect(conditionManager.AddPositiveArgsForCall(1)).To(Equal(workload.UnknownResourceErrorCondition(realizerError)))
				})

				It("returns an unhandled error and requeues", func() {
					_, err := reconciler.Reconcile(ctx, req)

					Expect(err.Error()).To(ContainSubstring("some error"))
				})
			})
		})

		Context("but the watcher returns an error", func() {
			BeforeEach(func() {
				dynamicTracker.WatchReturns(errors.New("could not watch"))
			})

			It("logs the error message", func() {
				_, _ = reconciler.Reconcile(ctx, req)

				Expect(out).To(Say(`"level":"error"`))
				Expect(out).To(Say(`"msg":"failed to add informer for object"`))
			})

			It("returns an unhandled error and requeues", func() {
				_, err := reconciler.Reconcile(ctx, req)

				Expect(err.Error()).To(ContainSubstring("could not watch"))
			})
		})

		Context("but the repo returns an error when requesting the service account secret", func() {
			var repoError error
			BeforeEach(func() {
				repoError = errors.New("some error")
				repo.GetServiceAccountSecretReturns(nil, repoError)
			})

			It("calls the condition manager to add a service account secret not found condition", func() {
				_, _ = reconciler.Reconcile(ctx, req)
				Expect(conditionManager.AddPositiveArgsForCall(1)).To(Equal(workload.ServiceAccountSecretNotFoundCondition(repoError)))
			})

			It("handles the error and logs it", func() {
				_, err := reconciler.Reconcile(ctx, req)
				Expect(err).NotTo(HaveOccurred())

				Expect(out).To(Say(`"level":"info"`))
<<<<<<< HEAD
				Expect(out).To(Say(`"handled error":"failed to get service account secret \[alternate-service-account-name\]: some error"`))
=======
				Expect(out).To(Say(`"error":"get secret for service account 'workload-service-account-name': some error"`))
>>>>>>> 780f5c8d
			})
		})

		Context("but the resource realizer builder fails", func() {
			BeforeEach(func() {
				resourceRealizerBuilderError = errors.New("some error")
			})

			It("calls the condition manager to add a resource realizer builder error condition", func() {
				_, _ = reconciler.Reconcile(ctx, req)
				Expect(conditionManager.AddPositiveArgsForCall(1)).To(Equal(workload.ResourceRealizerBuilderErrorCondition(resourceRealizerBuilderError)))
			})

			It("returns an unhandled error", func() {
				_, err := reconciler.Reconcile(ctx, req)
				Expect(err).To(HaveOccurred())

				Expect(err.Error()).To(ContainSubstring("build resource realizer: some error"))
			})
		})
	})

	Context("but the workload has no label to match with the supply chain", func() {
		BeforeEach(func() {
			wl.Labels = nil
		})
		It("calls the condition manager to report the bad state", func() {
			_, _ = reconciler.Reconcile(ctx, req)
			Expect(conditionManager.AddPositiveArgsForCall(0)).To(Equal(workload.WorkloadMissingLabelsCondition()))
		})

		It("does not return an error", func() {
			_, err := reconciler.Reconcile(ctx, req)
			Expect(err).NotTo(HaveOccurred())
		})

		It("logs the handled error message", func() {
			_, _ = reconciler.Reconcile(ctx, req)

			Expect(out).To(Say(`"level":"info"`))
			Expect(out).To(Say(`"msg":"handled error reconciling workload"`))
			Expect(out).To(Say(`"handled error":"workload \[my-ns/my-workload\] is missing required labels"`))
		})
	})

	Context("and repo returns an empty list of supply chains", func() {
		It("calls the condition manager to add a supply chain not found condition", func() {
			_, _ = reconciler.Reconcile(ctx, req)
			Expect(conditionManager.AddPositiveArgsForCall(0)).To(Equal(workload.SupplyChainNotFoundCondition(workloadLabels)))
		})

		It("does not return an error", func() {
			_, err := reconciler.Reconcile(ctx, req)
			Expect(err).NotTo(HaveOccurred())
		})

		It("logs the handled error message", func() {
			_, _ = reconciler.Reconcile(ctx, req)

			Expect(out).To(Say(`"level":"info"`))
			Expect(out).To(Say(`"msg":"handled error reconciling workload"`))
			Expect(out).To(Say(`"handled error":"no supply chain \[my-ns/my-workload\] found where full selector is satisfied by labels: map\[some-key:some-val\]"`))
		})
	})

	Context("and repo returns an an error when requesting supply chains", func() {
		BeforeEach(func() {
			repo.GetSupplyChainsForWorkloadReturns(nil, errors.New("some error"))
		})

		It("returns an unhandled error and requeues", func() {
			_, err := reconciler.Reconcile(ctx, req)
			Expect(err.Error()).To(ContainSubstring("failed to get supply chains for workload [my-ns/my-workload]: some error"))
		})
	})

	Context("and the repo returns multiple supply chains", func() {
		BeforeEach(func() {
<<<<<<< HEAD
			supplyChain := v1alpha1.ClusterSupplyChain{
				ObjectMeta: metav1.ObjectMeta{Name: "my-supply-chain"},
			}
			repo.GetSupplyChainsForWorkloadReturns([]v1alpha1.ClusterSupplyChain{supplyChain, supplyChain}, nil)
=======
			supplyChain := v1alpha1.ClusterSupplyChain{}
			repo.GetSupplyChainsForWorkloadReturns([]*v1alpha1.ClusterSupplyChain{&supplyChain, &supplyChain}, nil)
>>>>>>> 780f5c8d
		})

		It("calls the condition manager to report too mane supply chains matched", func() {
			_, _ = reconciler.Reconcile(ctx, req)
			Expect(conditionManager.AddPositiveArgsForCall(0)).To(Equal(workload.TooManySupplyChainMatchesCondition()))
		})

		It("does not return an error", func() {
			_, err := reconciler.Reconcile(ctx, req)
			Expect(err).NotTo(HaveOccurred())
		})

		It("logs the handled error message", func() {
			_, _ = reconciler.Reconcile(ctx, req)

			Expect(out).To(Say(`"level":"info"`))
			Expect(out).To(Say(`"msg":"handled error reconciling workload"`))
			Expect(out).To(Say(`"handled error":"more than one supply chain selected for workload \[my-ns/my-workload\]: \[my-supply-chain my-supply-chain\]"`))
		})
	})

	Context("but status update fails", func() {
		BeforeEach(func() {
			repo.StatusUpdateReturns(errors.New("some error"))
		})

		It("returns an unhandled error and requeues", func() {
			_, err := reconciler.Reconcile(ctx, req)
			Expect(err).To(MatchError(ContainSubstring("failed to update status for workload: ")))
		})
	})

	Context("getting the workload returns an error", func() {
		BeforeEach(func() {
			repositoryError := errors.New("RepositoryError")
			repo.GetWorkloadReturns(nil, repositoryError)
		})
		It("returns the error from the repository", func() {
			_, err := reconciler.Reconcile(ctx, req)

			Expect(err).To(MatchError(ContainSubstring("RepositoryError")))
		})
	})

	Context("workload is deleted", func() {
		BeforeEach(func() {
			repo.GetWorkloadReturns(nil, nil)
		})
		It("finishes the reconcile and does not requeue", func() {
			_, err := reconciler.Reconcile(ctx, req)

			Expect(err).NotTo(HaveOccurred())
		})
	})
})<|MERGE_RESOLUTION|>--- conflicted
+++ resolved
@@ -121,13 +121,8 @@
 			ObjectMeta: metav1.ObjectMeta{
 				Generation: 1,
 				Labels:     workloadLabels,
-<<<<<<< HEAD
-				Name:       "my-workload",
-				Namespace:  "my-ns",
-=======
 				Name:       "my-workload-name",
 				Namespace:  "my-namespace",
->>>>>>> 780f5c8d
 			},
 			Spec: v1alpha1.WorkloadSpec{
 				ServiceAccountName: serviceAccountName,
@@ -554,11 +549,7 @@
 				Expect(err).NotTo(HaveOccurred())
 
 				Expect(out).To(Say(`"level":"info"`))
-<<<<<<< HEAD
 				Expect(out).To(Say(`"handled error":"failed to get service account secret \[alternate-service-account-name\]: some error"`))
-=======
-				Expect(out).To(Say(`"error":"get secret for service account 'workload-service-account-name': some error"`))
->>>>>>> 780f5c8d
 			})
 		})
 
@@ -637,15 +628,10 @@
 
 	Context("and the repo returns multiple supply chains", func() {
 		BeforeEach(func() {
-<<<<<<< HEAD
 			supplyChain := v1alpha1.ClusterSupplyChain{
 				ObjectMeta: metav1.ObjectMeta{Name: "my-supply-chain"},
 			}
-			repo.GetSupplyChainsForWorkloadReturns([]v1alpha1.ClusterSupplyChain{supplyChain, supplyChain}, nil)
-=======
-			supplyChain := v1alpha1.ClusterSupplyChain{}
 			repo.GetSupplyChainsForWorkloadReturns([]*v1alpha1.ClusterSupplyChain{&supplyChain, &supplyChain}, nil)
->>>>>>> 780f5c8d
 		})
 
 		It("calls the condition manager to report too mane supply chains matched", func() {
