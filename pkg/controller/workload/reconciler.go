// Copyright 2021 VMware
//
// Licensed under the Apache License, Version 2.0 (the "License");
// you may not use this file except in compliance with the License.
// You may obtain a copy of the License at
//
//     http://www.apache.org/licenses/LICENSE-2.0
//
// Unless required by applicable law or agreed to in writing, software
// distributed under the License is distributed on an "AS IS" BASIS,
// WITHOUT WARRANTIES OR CONDITIONS OF ANY KIND, either express or implied.
// See the License for the specific language governing permissions and
// limitations under the License.

package workload

//go:generate go run github.com/maxbrunsfeld/counterfeiter/v6 -generate

import (
	"context"
	"fmt"

	"github.com/go-logr/logr"
	kerrors "k8s.io/apimachinery/pkg/api/errors"
	metav1 "k8s.io/apimachinery/pkg/apis/meta/v1"
	ctrl "sigs.k8s.io/controller-runtime"
	"sigs.k8s.io/controller-runtime/pkg/handler"

	"github.com/vmware-tanzu/cartographer/pkg/apis/v1alpha1"
	"github.com/vmware-tanzu/cartographer/pkg/conditions"
	"github.com/vmware-tanzu/cartographer/pkg/controller"
	realizer "github.com/vmware-tanzu/cartographer/pkg/realizer/workload"
	"github.com/vmware-tanzu/cartographer/pkg/repository"
	"github.com/vmware-tanzu/cartographer/pkg/tracker"
	"github.com/vmware-tanzu/cartographer/pkg/utils"
)

type Reconciler struct {
	Repo                    repository.Repository
	ConditionManagerBuilder conditions.ConditionManagerBuilder
	ResourceRealizerBuilder realizer.ResourceRealizerBuilder
	Realizer                realizer.Realizer
	DynamicTracker          tracker.DynamicTracker
	conditionManager        conditions.ConditionManager
	logger                  logr.Logger
}

func (r *Reconciler) Reconcile(ctx context.Context, req ctrl.Request) (ctrl.Result, error) {
	r.logger = logr.FromContext(ctx)
	r.logger.Info("started")
	defer r.logger.Info("finished")

	workload, err := r.Repo.GetWorkload(ctx, req.Name, req.Namespace)
	if err != nil {
		return ctrl.Result{}, fmt.Errorf("get workload: %w", err)
	}

	if workload == nil {
		r.logger.Info("workload no longer exists")
		return ctrl.Result{}, nil
	}

	r.conditionManager = r.ConditionManagerBuilder(v1alpha1.WorkloadReady, workload.Status.Conditions)

	supplyChain, err := r.getSupplyChainsForWorkload(ctx, workload)
	if err != nil {
		return r.completeReconciliation(ctx, workload, err)
	}

	supplyChainGVK, err := utils.GetObjectGVK(supplyChain, r.Repo.GetScheme())
	if err != nil {
		return r.completeReconciliation(ctx, workload, controller.NewUnhandledError(fmt.Errorf("get object gvk: %w", err)))
	}

	workload.Status.SupplyChainRef.Kind = supplyChainGVK.Kind
	workload.Status.SupplyChainRef.Name = supplyChain.Name

	if !r.isSupplyChainReady(supplyChain) {
		r.conditionManager.AddPositive(MissingReadyInSupplyChainCondition(getSupplyChainReadyCondition(supplyChain)))
		return r.completeReconciliation(ctx, workload, fmt.Errorf("supply chain is not in ready state"))
	}
	r.conditionManager.AddPositive(SupplyChainReadyCondition())

<<<<<<< HEAD
	serviceAccountName := "default"
	if workload.Spec.ServiceAccountName != "" {
		serviceAccountName = workload.Spec.ServiceAccountName
	}

	secret, err := r.Repo.GetServiceAccountSecret(ctx, serviceAccountName, workload.Namespace)
	if err != nil {
		r.conditionManager.AddPositive(ServiceAccountSecretNotFoundCondition(err))
		return r.completeReconciliation(ctx, workload, fmt.Errorf("get secret for service account '%s': %w", workload.Spec.ServiceAccountName, err))
	}

	resourceRealizer, err := r.ResourceRealizerBuilder(secret, workload, r.Repo)
	if err != nil {
		r.conditionManager.AddPositive(ResourceRealizerBuilderErrorCondition(err))
		return r.completeReconciliation(ctx, workload, controller.NewUnhandledError(fmt.Errorf("build resource realizer: %w", err)))
	}

	stampedObjects, err := r.Realizer.Realize(ctx, resourceRealizer, supplyChain)
=======
	stampedObjects, err := r.Realizer.Realize(ctx, realizer.NewResourceRealizer(workload, r.Repo, supplyChain.Spec.Params), supplyChain)
>>>>>>> 04b04f35
	if err != nil {
		switch typedErr := err.(type) {
		case realizer.GetClusterTemplateError:
			r.conditionManager.AddPositive(TemplateObjectRetrievalFailureCondition(typedErr))
			err = controller.NewUnhandledError(err)
		case realizer.StampError:
			r.conditionManager.AddPositive(TemplateStampFailureCondition(typedErr))
		case realizer.ApplyStampedObjectError:
			r.conditionManager.AddPositive(TemplateRejectedByAPIServerCondition(typedErr))
			if !kerrors.IsForbidden(typedErr.Err) {
				err = controller.NewUnhandledError(err)
			}
		case realizer.RetrieveOutputError:
			r.conditionManager.AddPositive(MissingValueAtPathCondition(typedErr.Resource.Name, typedErr.JsonPathExpression()))
		default:
			r.conditionManager.AddPositive(UnknownResourceErrorCondition(typedErr))
			err = controller.NewUnhandledError(err)
		}
	} else {
		r.conditionManager.AddPositive(ResourcesSubmittedCondition())
	}

	var trackingError error
	if len(stampedObjects) > 0 {
		for _, stampedObject := range stampedObjects {
			trackingError = r.DynamicTracker.Watch(r.logger, stampedObject, &handler.EnqueueRequestForOwner{OwnerType: &v1alpha1.Workload{}})
			if trackingError != nil {
				r.logger.Error(err, "dynamic tracker watch")
				err = controller.NewUnhandledError(trackingError)
			}
		}
	}

	return r.completeReconciliation(ctx, workload, err)
}

func (r *Reconciler) completeReconciliation(ctx context.Context, workload *v1alpha1.Workload, err error) (ctrl.Result, error) {
	var changed bool
	workload.Status.Conditions, changed = r.conditionManager.Finalize()

	var updateErr error
	if changed || (workload.Status.ObservedGeneration != workload.Generation) {
		workload.Status.ObservedGeneration = workload.Generation
		updateErr = r.Repo.StatusUpdate(ctx, workload)
		if updateErr != nil {
			return ctrl.Result{}, fmt.Errorf("update workload status: %w", updateErr)
		}
	}

	if err != nil {
		if controller.IsUnhandledError(err) {
			return ctrl.Result{}, err
		}
		r.logger.Info("handled error", "error", err)
	}

	return ctrl.Result{}, nil
}

func (r *Reconciler) isSupplyChainReady(supplyChain *v1alpha1.ClusterSupplyChain) bool {
	supplyChainReadyCondition := getSupplyChainReadyCondition(supplyChain)
	return supplyChainReadyCondition.Status == "True"
}

func getSupplyChainReadyCondition(supplyChain *v1alpha1.ClusterSupplyChain) metav1.Condition {
	for _, condition := range supplyChain.Status.Conditions {
		if condition.Type == "Ready" {
			return condition
		}
	}
	return metav1.Condition{}
}

func (r *Reconciler) getSupplyChainsForWorkload(ctx context.Context, workload *v1alpha1.Workload) (*v1alpha1.ClusterSupplyChain, error) {
	if len(workload.Labels) == 0 {
		r.conditionManager.AddPositive(WorkloadMissingLabelsCondition())
		return nil, fmt.Errorf("workload is missing required labels")
	}

	supplyChains, err := r.Repo.GetSupplyChainsForWorkload(ctx, workload)
	if err != nil {
		return nil, controller.NewUnhandledError(fmt.Errorf("get supply chain for workload: %w", err))
	}

	if len(supplyChains) == 0 {
		r.conditionManager.AddPositive(SupplyChainNotFoundCondition(workload.Labels))
		return nil, fmt.Errorf("no supply chain found where full selector is satisfied by labels: %v", workload.Labels)
	}

	if len(supplyChains) > 1 {
		r.conditionManager.AddPositive(TooManySupplyChainMatchesCondition())
		return nil, fmt.Errorf("too many supply chains match the workload selector")
	}

	return supplyChains[0], nil
}<|MERGE_RESOLUTION|>--- conflicted
+++ resolved
@@ -81,7 +81,6 @@
 	}
 	r.conditionManager.AddPositive(SupplyChainReadyCondition())
 
-<<<<<<< HEAD
 	serviceAccountName := "default"
 	if workload.Spec.ServiceAccountName != "" {
 		serviceAccountName = workload.Spec.ServiceAccountName
@@ -93,16 +92,13 @@
 		return r.completeReconciliation(ctx, workload, fmt.Errorf("get secret for service account '%s': %w", workload.Spec.ServiceAccountName, err))
 	}
 
-	resourceRealizer, err := r.ResourceRealizerBuilder(secret, workload, r.Repo)
+	resourceRealizer, err := r.ResourceRealizerBuilder(secret, workload, r.Repo, supplyChain.Spec.Params)
 	if err != nil {
 		r.conditionManager.AddPositive(ResourceRealizerBuilderErrorCondition(err))
 		return r.completeReconciliation(ctx, workload, controller.NewUnhandledError(fmt.Errorf("build resource realizer: %w", err)))
 	}
 
 	stampedObjects, err := r.Realizer.Realize(ctx, resourceRealizer, supplyChain)
-=======
-	stampedObjects, err := r.Realizer.Realize(ctx, realizer.NewResourceRealizer(workload, r.Repo, supplyChain.Spec.Params), supplyChain)
->>>>>>> 04b04f35
 	if err != nil {
 		switch typedErr := err.(type) {
 		case realizer.GetClusterTemplateError:
