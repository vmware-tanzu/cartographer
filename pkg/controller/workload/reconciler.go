// Copyright 2021 VMware
//
// Licensed under the Apache License, Version 2.0 (the "License");
// you may not use this file except in compliance with the License.
// You may obtain a copy of the License at
//
//     http://www.apache.org/licenses/LICENSE-2.0
//
// Unless required by applicable law or agreed to in writing, software
// distributed under the License is distributed on an "AS IS" BASIS,
// WITHOUT WARRANTIES OR CONDITIONS OF ANY KIND, either express or implied.
// See the License for the specific language governing permissions and
// limitations under the License.

package workload

//go:generate go run github.com/maxbrunsfeld/counterfeiter/v6 -generate

import (
	"context"
	"fmt"

	"github.com/go-logr/logr"
	kerrors "k8s.io/apimachinery/pkg/api/errors"
	metav1 "k8s.io/apimachinery/pkg/apis/meta/v1"
	ctrl "sigs.k8s.io/controller-runtime"
	"sigs.k8s.io/controller-runtime/pkg/handler"

	"github.com/vmware-tanzu/cartographer/pkg/apis/v1alpha1"
	"github.com/vmware-tanzu/cartographer/pkg/conditions"
	"github.com/vmware-tanzu/cartographer/pkg/controller"
	"github.com/vmware-tanzu/cartographer/pkg/logger"
	realizer "github.com/vmware-tanzu/cartographer/pkg/realizer/workload"
	"github.com/vmware-tanzu/cartographer/pkg/repository"
	"github.com/vmware-tanzu/cartographer/pkg/tracker"
	"github.com/vmware-tanzu/cartographer/pkg/utils"
)

type Reconciler struct {
	Repo                    repository.Repository
	ConditionManagerBuilder conditions.ConditionManagerBuilder
	ResourceRealizerBuilder realizer.ResourceRealizerBuilder
	Realizer                realizer.Realizer
	DynamicTracker          tracker.DynamicTracker
	conditionManager        conditions.ConditionManager
}

func (r *Reconciler) Reconcile(ctx context.Context, req ctrl.Request) (ctrl.Result, error) {
	log := logr.FromContextOrDiscard(ctx)
	log.Info("started")
	defer log.Info("finished")

	log = log.WithValues("workload", req.NamespacedName)
	ctx = logr.NewContext(ctx, log)

	workload, err := r.Repo.GetWorkload(ctx, req.Name, req.Namespace)
	if err != nil {
		log.Error(err, "failed to get workload")
		return ctrl.Result{}, fmt.Errorf("failed to get workload [%s]: %w", req.NamespacedName, err)

	}

	if workload == nil {
		log.Info("workload no longer exists")
		return ctrl.Result{}, nil
	}

	r.conditionManager = r.ConditionManagerBuilder(v1alpha1.WorkloadReady, workload.Status.Conditions)

	supplyChain, err := r.getSupplyChainsForWorkload(ctx, workload)
	if err != nil {
		return r.completeReconciliation(ctx, workload, err)
	}

	log = log.WithValues("supply chain", supplyChain.Name)
	ctx = logr.NewContext(ctx, log)

	supplyChainGVK, err := utils.GetObjectGVK(supplyChain, r.Repo.GetScheme())
	if err != nil {
		log.Error(err, "failed to get object gvk for supply chain")
		return r.completeReconciliation(ctx, workload, controller.NewUnhandledError(
			fmt.Errorf("failed to get object gvk for supply chain [%s]: %w", supplyChain.Name, err)))
	}

	workload.Status.SupplyChainRef.Kind = supplyChainGVK.Kind
	workload.Status.SupplyChainRef.Name = supplyChain.Name

	if !r.isSupplyChainReady(supplyChain) {
		r.conditionManager.AddPositive(MissingReadyInSupplyChainCondition(getSupplyChainReadyCondition(supplyChain)))
		log.Info("supply chain is not in ready state")
		return r.completeReconciliation(ctx, workload, fmt.Errorf("supply chain [%s] is not in ready state", supplyChain.Name))
	}
	r.conditionManager.AddPositive(SupplyChainReadyCondition())

	serviceAccountName := "default"
	if workload.Spec.ServiceAccountName != "" {
		serviceAccountName = workload.Spec.ServiceAccountName
	}

	secret, err := r.Repo.GetServiceAccountSecret(ctx, serviceAccountName, workload.Namespace)
	if err != nil {
		r.conditionManager.AddPositive(ServiceAccountSecretNotFoundCondition(err))
		log.Info("failed to get service account secret", "service account", workload.Spec.ServiceAccountName)
		return r.completeReconciliation(ctx, workload, fmt.Errorf("failed to get service account secret [%s]: %w", workload.Spec.ServiceAccountName, err))
	}

	resourceRealizer, err := r.ResourceRealizerBuilder(secret, workload, r.Repo, supplyChain.Spec.Params)
	if err != nil {
		r.conditionManager.AddPositive(ResourceRealizerBuilderErrorCondition(err))
		log.Error(err, "failed to build resource realizer")
		return r.completeReconciliation(ctx, workload, controller.NewUnhandledError(
			fmt.Errorf("failed to build resource realizer: %w", err)))
	}

	stampedObjects, err := r.Realizer.Realize(ctx, resourceRealizer, supplyChain)
	if err != nil {
		log.V(logger.DEBUG).Info("failed to realize")
		switch typedErr := err.(type) {
		case realizer.GetClusterTemplateError:
			r.conditionManager.AddPositive(TemplateObjectRetrievalFailureCondition(typedErr))
			err = controller.NewUnhandledError(err)
		case realizer.StampError:
			r.conditionManager.AddPositive(TemplateStampFailureCondition(typedErr))
		case realizer.ApplyStampedObjectError:
			r.conditionManager.AddPositive(TemplateRejectedByAPIServerCondition(typedErr))
			if !kerrors.IsForbidden(typedErr.Err) {
				err = controller.NewUnhandledError(err)
			}
		case realizer.RetrieveOutputError:
			r.conditionManager.AddPositive(MissingValueAtPathCondition(typedErr.Resource.Name, typedErr.JsonPathExpression()))
		default:
			r.conditionManager.AddPositive(UnknownResourceErrorCondition(typedErr))
			err = controller.NewUnhandledError(err)
		}
	} else {
		if log.V(logger.DEBUG).Enabled() {
			for _, stampedObject := range stampedObjects {
				log.V(logger.DEBUG).Info("realized object",
					"object", stampedObject)
			}
		}
		r.conditionManager.AddPositive(ResourcesSubmittedCondition())
	}

	var trackingError error
	if len(stampedObjects) > 0 {
		for _, stampedObject := range stampedObjects {
			trackingError = r.DynamicTracker.Watch(log, stampedObject, &handler.EnqueueRequestForOwner{OwnerType: &v1alpha1.Workload{}})
			if trackingError != nil {
				log.Error(err, "failed to add informer for object",
					"object", stampedObject)
				err = controller.NewUnhandledError(trackingError)
			} else {
				log.V(logger.DEBUG).Info("added informer for object",
					"object", stampedObject)
			}
		}
	}

	return r.completeReconciliation(ctx, workload, err)
}

func (r *Reconciler) completeReconciliation(ctx context.Context, workload *v1alpha1.Workload, err error) (ctrl.Result, error) {
	log := logr.FromContextOrDiscard(ctx)
	var changed bool
	workload.Status.Conditions, changed = r.conditionManager.Finalize()

	var updateErr error
	if changed || (workload.Status.ObservedGeneration != workload.Generation) {
		workload.Status.ObservedGeneration = workload.Generation
		updateErr = r.Repo.StatusUpdate(ctx, workload)
		if updateErr != nil {
			log.Error(err, "failed to update status for workload")
			return ctrl.Result{}, fmt.Errorf("failed to update status for workload: %w", updateErr)
		}
	}

	if err != nil {
		if controller.IsUnhandledError(err) {
			log.Error(err, "unhandled error reconciling workload")
			return ctrl.Result{}, err
		}
		log.Info("handled error reconciling workload", "handled error", err)
	}

	return ctrl.Result{}, nil
}

func (r *Reconciler) isSupplyChainReady(supplyChain *v1alpha1.ClusterSupplyChain) bool {
	supplyChainReadyCondition := getSupplyChainReadyCondition(supplyChain)
	return supplyChainReadyCondition.Status == "True"
}

func getSupplyChainReadyCondition(supplyChain *v1alpha1.ClusterSupplyChain) metav1.Condition {
	for _, condition := range supplyChain.Status.Conditions {
		if condition.Type == "Ready" {
			return condition
		}
	}
	return metav1.Condition{}
}

func (r *Reconciler) getSupplyChainsForWorkload(ctx context.Context, workload *v1alpha1.Workload) (*v1alpha1.ClusterSupplyChain, error) {
	log := logr.FromContextOrDiscard(ctx)
	if len(workload.Labels) == 0 {
		r.conditionManager.AddPositive(WorkloadMissingLabelsCondition())
		log.Info("workload is missing required labels")
		return nil, fmt.Errorf("workload [%s/%s] is missing required labels",
			workload.Namespace, workload.Name)
	}

	supplyChains, err := r.Repo.GetSupplyChainsForWorkload(ctx, workload)
	if err != nil {
		log.Error(err, "failed to get supply chains for workload")
		return nil, controller.NewUnhandledError(fmt.Errorf("failed to get supply chains for workload [%s/%s]: %w",
			workload.Namespace, workload.Name, err))
	}

	if len(supplyChains) == 0 {
		r.conditionManager.AddPositive(SupplyChainNotFoundCondition(workload.Labels))
		log.Info("no supply chain found where full selector is satisfied by label",
			"labels", workload.Labels)
		return nil, fmt.Errorf("no supply chain [%s/%s] found where full selector is satisfied by labels: %v",
			workload.Namespace, workload.Name, workload.Labels)
	}

	if len(supplyChains) > 1 {
		r.conditionManager.AddPositive(TooManySupplyChainMatchesCondition())
		log.Info("more than one supply chain selected for workload",
			"supply chains", getSupplyChainNames(supplyChains))
		return nil, fmt.Errorf("more than one supply chain selected for workload [%s/%s]: %+v",
			workload.Namespace, workload.Name, getSupplyChainNames(supplyChains))
	}

	supplyChain := &supplyChains[0]
	log.V(logger.DEBUG).Info("supply chain matched for workload", "supply chain", supplyChain.Name)
	return supplyChain, nil
}

func getSupplyChainNames(objs []v1alpha1.ClusterSupplyChain) []string {
	var names []string
	for _, obj := range objs {
		names = append(names, obj.GetName())
	}

<<<<<<< HEAD
	return names
=======
	return supplyChains[0], nil
>>>>>>> 780f5c8d
}<|MERGE_RESOLUTION|>--- conflicted
+++ resolved
@@ -243,9 +243,5 @@
 		names = append(names, obj.GetName())
 	}
 
-<<<<<<< HEAD
 	return names
-=======
-	return supplyChains[0], nil
->>>>>>> 780f5c8d
 }