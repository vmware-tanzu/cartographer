--- conflicted
+++ resolved
@@ -539,13 +539,8 @@
 					_, _ = reconciler.Reconcile(ctx, request)
 
 					Expect(out).To(Say(`"level":"info"`))
-<<<<<<< HEAD
 					Expect(out).To(Say(`"msg":"handled error"`))
 					Expect(out).To(Say(`"error":"unable to retrieve outputs from stamped object \[my-ns/my-obj\] of type \[mything.thing.io\] for runnable \[my-ns/my-runnable\]: some error"`))
-=======
-					Expect(out).To(Say(`"msg":"handled error reconciling runnable"`))
-					Expect(out).To(Say(`"handled error":"unable to retrieve outputs from stamped object for runnable \[my-ns/my-runnable\]: some error"`))
->>>>>>> a9d8ec0a
 				})
 			})
 
