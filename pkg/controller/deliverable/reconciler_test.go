--- conflicted
+++ resolved
@@ -600,11 +600,7 @@
 						Expect(out).To(Say(`"msg":"handled error reconciling deliverable"`))
 						Expect(out).To(Say(`"deliverable":"my-namespace/my-deliverable-name"`))
 						Expect(out).To(Say(`"delivery":"some-delivery"`))
-<<<<<<< HEAD
 						Expect(out).To(Say(`"handled error":"unable to retrieve outputs \[this.wont.find.anything\] from stamped object \[my-ns/my-obj\] of type \[mything.thing.io\] for resource \[some-resource\]: evaluate json path 'this.wont.find.anything': some error"`))
-=======
-						Expect(out).To(Say(`"handled error":"unable to retrieve outputs from stamped object for resource \[some-resource\]: failed to evaluate json path 'this.wont.find.anything': some error"`))
->>>>>>> a9d8ec0a
 					})
 				})
 
