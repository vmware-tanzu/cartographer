// Copyright 2021 VMware
//
// Licensed under the Apache License, Version 2.0 (the "License");
// you may not use this file except in compliance with the License.
// You may obtain a copy of the License at
//
//     http://www.apache.org/licenses/LICENSE-2.0
//
// Unless required by applicable law or agreed to in writing, software
// distributed under the License is distributed on an "AS IS" BASIS,
// WITHOUT WARRANTIES OR CONDITIONS OF ANY KIND, either express or implied.
// See the License for the specific language governing permissions and
// limitations under the License.

package deliverable

//go:generate go run github.com/maxbrunsfeld/counterfeiter/v6 -generate

import (
	"context"
	"fmt"

	kerrors "k8s.io/apimachinery/pkg/api/errors"

	"github.com/go-logr/logr"
	metav1 "k8s.io/apimachinery/pkg/apis/meta/v1"
	ctrl "sigs.k8s.io/controller-runtime"
	"sigs.k8s.io/controller-runtime/pkg/handler"

	"github.com/vmware-tanzu/cartographer/pkg/apis/v1alpha1"
	"github.com/vmware-tanzu/cartographer/pkg/conditions"
	"github.com/vmware-tanzu/cartographer/pkg/controller"
	"github.com/vmware-tanzu/cartographer/pkg/logger"
	realizer "github.com/vmware-tanzu/cartographer/pkg/realizer/deliverable"
	"github.com/vmware-tanzu/cartographer/pkg/repository"
	"github.com/vmware-tanzu/cartographer/pkg/templates"
	"github.com/vmware-tanzu/cartographer/pkg/tracker"
	"github.com/vmware-tanzu/cartographer/pkg/utils"
)

type Reconciler struct {
	Repo                    repository.Repository
	ConditionManagerBuilder conditions.ConditionManagerBuilder
	ResourceRealizerBuilder realizer.ResourceRealizerBuilder
	Realizer                realizer.Realizer
	DynamicTracker          tracker.DynamicTracker
	conditionManager        conditions.ConditionManager
}

func (r *Reconciler) Reconcile(ctx context.Context, req ctrl.Request) (ctrl.Result, error) {
	log := logr.FromContextOrDiscard(ctx)
	log.Info("started")
	defer log.Info("finished")

	log = log.WithValues("deliverable", req.NamespacedName)
	ctx = logr.NewContext(ctx, log)

	deliverable, err := r.Repo.GetDeliverable(ctx, req.Name, req.Namespace)
	if err != nil {
		log.Error(err, "failed to get deliverable")
		return ctrl.Result{}, fmt.Errorf("failed to get deliverable [%s]: %w", req.NamespacedName, err)
	}

	if deliverable == nil {
		log.Info("deliverable no longer exists")
		return ctrl.Result{}, nil
	}

	r.conditionManager = r.ConditionManagerBuilder(v1alpha1.DeliverableReady, deliverable.Status.Conditions)

	delivery, err := r.getDeliveriesForDeliverable(ctx, deliverable)
	if err != nil {
		return r.completeReconciliation(ctx, deliverable, err)
	}

	log = log.WithValues("delivery", delivery.Name)
	ctx = logr.NewContext(ctx, log)

	deliveryGVK, err := utils.GetObjectGVK(delivery, r.Repo.GetScheme())
	if err != nil {
		log.Error(err, "failed to get object gvk for delivery")
		return r.completeReconciliation(ctx, deliverable, controller.NewUnhandledError(
			fmt.Errorf("failed to get object gvk for delivery [%s]: %w", delivery.Name, err)))
	}

	deliverable.Status.DeliveryRef.Kind = deliveryGVK.Kind
	deliverable.Status.DeliveryRef.Name = delivery.Name

	if !r.isDeliveryReady(delivery) {
		r.conditionManager.AddPositive(MissingReadyInDeliveryCondition(getDeliveryReadyCondition(delivery)))
		log.Info("delivery is not in ready state")
		return r.completeReconciliation(ctx, deliverable, fmt.Errorf("delivery [%s] is not in ready state", delivery.Name))
	}
	r.conditionManager.AddPositive(DeliveryReadyCondition())

<<<<<<< HEAD
	serviceAccountName := "default"
	if deliverable.Spec.ServiceAccountName != "" {
		serviceAccountName = deliverable.Spec.ServiceAccountName
	}

	secret, err := r.Repo.GetServiceAccountSecret(ctx, serviceAccountName, deliverable.Namespace)
	if err != nil {
		r.conditionManager.AddPositive(ServiceAccountSecretNotFoundCondition(err))
		return r.completeReconciliation(ctx, deliverable, fmt.Errorf("get secret for service account '%s': %w", deliverable.Spec.ServiceAccountName, err))
	}

	resourceRealizer, err := r.ResourceRealizerBuilder(secret, deliverable, r.Repo)
	if err != nil {
		r.conditionManager.AddPositive(ResourceRealizerBuilderErrorCondition(err))
		return r.completeReconciliation(ctx, deliverable, controller.NewUnhandledError(fmt.Errorf("build resource realizer: %w", err)))
	}

	stampedObjects, err := r.Realizer.Realize(ctx, resourceRealizer, delivery)
=======
	stampedObjects, err := r.Realizer.Realize(ctx, realizer.NewResourceRealizer(deliverable, r.Repo, delivery.Spec.Params), delivery)
>>>>>>> 04b04f35
	if err != nil {
		log.V(logger.DEBUG).Info("failed to realize")
		switch typedErr := err.(type) {
		case realizer.GetDeliveryClusterTemplateError:
			r.conditionManager.AddPositive(TemplateObjectRetrievalFailureCondition(typedErr))
			err = controller.NewUnhandledError(err)
		case realizer.StampError:
			r.conditionManager.AddPositive(TemplateStampFailureCondition(typedErr))
		case realizer.ApplyStampedObjectError:
			r.conditionManager.AddPositive(TemplateRejectedByAPIServerCondition(typedErr))
			if !kerrors.IsForbidden(typedErr.Err) {
				err = controller.NewUnhandledError(err)
			}
		case realizer.RetrieveOutputError:
			switch typedErr.Err.(type) {
			case templates.ObservedGenerationError:
				r.conditionManager.AddPositive(TemplateStampFailureByObservedGenerationCondition(typedErr))
			case templates.DeploymentFailedConditionMetError:
				r.conditionManager.AddPositive(DeploymentFailedConditionMetCondition(typedErr))
			case templates.DeploymentConditionError:
				r.conditionManager.AddPositive(DeploymentConditionNotMetCondition(typedErr))
			case templates.JsonPathError:
				r.conditionManager.AddPositive(MissingValueAtPathCondition(typedErr.ResourceName(), typedErr.JsonPathExpression()))
			default:
				r.conditionManager.AddPositive(UnknownResourceErrorCondition(typedErr))
			}
		default:
			r.conditionManager.AddPositive(UnknownResourceErrorCondition(typedErr))
			err = controller.NewUnhandledError(err)
		}
	} else {
		if log.V(logger.DEBUG).Enabled() {
			for _, stampedObject := range stampedObjects {
				log.V(logger.DEBUG).Info("realized object",
					"object", stampedObject)
			}
		}
		r.conditionManager.AddPositive(ResourcesSubmittedCondition())
	}

	var trackingError error
	if len(stampedObjects) > 0 {
		for _, stampedObject := range stampedObjects {
			trackingError = r.DynamicTracker.Watch(log, stampedObject, &handler.EnqueueRequestForOwner{OwnerType: &v1alpha1.Deliverable{}})
			if trackingError != nil {
				log.Error(err, "failed to add informer for object",
					"object", stampedObject)
				err = controller.NewUnhandledError(trackingError)
			} else {
				log.V(logger.DEBUG).Info("added informer for object",
					"object", stampedObject)
			}
		}
	}

	return r.completeReconciliation(ctx, deliverable, err)
}

func (r *Reconciler) completeReconciliation(ctx context.Context, deliverable *v1alpha1.Deliverable, err error) (ctrl.Result, error) {
	log := logr.FromContextOrDiscard(ctx)
	var changed bool
	deliverable.Status.Conditions, changed = r.conditionManager.Finalize()

	var updateErr error
	if changed || (deliverable.Status.ObservedGeneration != deliverable.Generation) {
		deliverable.Status.ObservedGeneration = deliverable.Generation
		updateErr = r.Repo.StatusUpdate(ctx, deliverable)
		if updateErr != nil {
			log.Error(err, "failed to update status for deliverable")
			return ctrl.Result{}, fmt.Errorf("failed to update status for deliverable: %w", updateErr)
		}
	}

	if err != nil {
		if controller.IsUnhandledError(err) {
			log.Error(err, "unhandled error reconciling deliverable")
			return ctrl.Result{}, err
		}
		log.Info("handled error reconciling deliverable", "handled error", err)
	}

	return ctrl.Result{}, nil
}

func (r *Reconciler) isDeliveryReady(delivery *v1alpha1.ClusterDelivery) bool {
	readyCondition := getDeliveryReadyCondition(delivery)
	return readyCondition.Status == "True"
}

func getDeliveryReadyCondition(delivery *v1alpha1.ClusterDelivery) metav1.Condition {
	for _, condition := range delivery.Status.Conditions {
		if condition.Type == "Ready" {
			return condition
		}
	}
	return metav1.Condition{}
}

func (r *Reconciler) getDeliveriesForDeliverable(ctx context.Context, deliverable *v1alpha1.Deliverable) (*v1alpha1.ClusterDelivery, error) {
	log := logr.FromContextOrDiscard(ctx)
	if len(deliverable.Labels) == 0 {
		r.conditionManager.AddPositive(DeliverableMissingLabelsCondition())
		log.Info("deliverable is missing required labels")
		return nil, fmt.Errorf("deliverable [%s/%s] is missing required labels",
			deliverable.Namespace, deliverable.Name)
	}

	deliveries, err := r.Repo.GetDeliveriesForDeliverable(ctx, deliverable)
	if err != nil {
		log.Error(err, "failed to get deliveries for deliverable")
		return nil, controller.NewUnhandledError(fmt.Errorf("failed to get deliveries for deliverable [%s/%s]: %w",
			deliverable.Namespace, deliverable.Name, err))
	}

	if len(deliveries) == 0 {
		r.conditionManager.AddPositive(DeliveryNotFoundCondition(deliverable.Labels))
		log.Info("no delivery found where full selector is satisfied by label",
			"labels", deliverable.Labels)
		return nil, fmt.Errorf("no delivery [%s/%s] found where full selector is satisfied by labels: %v",
			deliverable.Namespace, deliverable.Name, deliverable.Labels)
	}

	if len(deliveries) > 1 {
		r.conditionManager.AddPositive(TooManyDeliveryMatchesCondition())
		log.Info("more than one delivery selected for deliverable",
			"deliveries", getDeliveryNames(deliveries))
		return nil, fmt.Errorf("more than one delivery selected for deliverable [%s/%s]: %+v",
			deliverable.Namespace, deliverable.Name, getDeliveryNames(deliveries))
	}

	delivery := deliveries[0]
	log.V(logger.DEBUG).Info("delivery matched for deliverable", "delivery", delivery.Name)
	return delivery, nil
}

func getDeliveryNames(objs []*v1alpha1.ClusterDelivery) []string {
	var names []string
	for _, obj := range objs {
		names = append(names, obj.GetName())
	}

	return names
}<|MERGE_RESOLUTION|>--- conflicted
+++ resolved
@@ -93,7 +93,6 @@
 	}
 	r.conditionManager.AddPositive(DeliveryReadyCondition())
 
-<<<<<<< HEAD
 	serviceAccountName := "default"
 	if deliverable.Spec.ServiceAccountName != "" {
 		serviceAccountName = deliverable.Spec.ServiceAccountName
@@ -105,16 +104,13 @@
 		return r.completeReconciliation(ctx, deliverable, fmt.Errorf("get secret for service account '%s': %w", deliverable.Spec.ServiceAccountName, err))
 	}
 
-	resourceRealizer, err := r.ResourceRealizerBuilder(secret, deliverable, r.Repo)
+	resourceRealizer, err := r.ResourceRealizerBuilder(secret, deliverable, r.Repo, delivery.Spec.Params)
 	if err != nil {
 		r.conditionManager.AddPositive(ResourceRealizerBuilderErrorCondition(err))
 		return r.completeReconciliation(ctx, deliverable, controller.NewUnhandledError(fmt.Errorf("build resource realizer: %w", err)))
 	}
 
 	stampedObjects, err := r.Realizer.Realize(ctx, resourceRealizer, delivery)
-=======
-	stampedObjects, err := r.Realizer.Realize(ctx, realizer.NewResourceRealizer(deliverable, r.Repo, delivery.Spec.Params), delivery)
->>>>>>> 04b04f35
 	if err != nil {
 		log.V(logger.DEBUG).Info("failed to realize")
 		switch typedErr := err.(type) {
