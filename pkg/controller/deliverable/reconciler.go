--- conflicted
+++ resolved
@@ -105,7 +105,6 @@
 			default:
 				r.conditionManager.AddPositive(UnknownResourceErrorCondition(typedErr))
 			}
-			err = controller.NewUnhandledError(err)
 		default:
 			r.conditionManager.AddPositive(UnknownResourceErrorCondition(typedErr))
 			err = controller.NewUnhandledError(err)
@@ -122,7 +121,6 @@
 				r.logger.Error(err, "dynamic tracker watch")
 				err = controller.NewUnhandledError(trackingError)
 			}
-			err = controller.NewUnhandledError(err)
 		}
 	}
 
@@ -142,19 +140,13 @@
 		}
 	}
 
-<<<<<<< HEAD
-	if err != nil && controller.IsUnhandledError(err) {
-		return ctrl.Result{}, err
-=======
 	if err != nil {
 		if controller.IsUnhandledError(err) {
 			return ctrl.Result{}, err
 		}
 		r.logger.Info("handled error", "error", err)
->>>>>>> c3991199
 	}
 
-	r.logger.Info("handled error", "error", err)
 	return ctrl.Result{}, nil
 }
 
