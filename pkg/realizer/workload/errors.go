// Copyright 2021 VMware
//
// Licensed under the Apache License, Version 2.0 (the "License");
// you may not use this file except in compliance with the License.
// You may obtain a copy of the License at
//
//     http://www.apache.org/licenses/LICENSE-2.0
//
// Unless required by applicable law or agreed to in writing, software
// distributed under the License is distributed on an "AS IS" BASIS,
// WITHOUT WARRANTIES OR CONDITIONS OF ANY KIND, either express or implied.
// See the License for the specific language governing permissions and
// limitations under the License.

package workload

import (
	"fmt"
	"strings"

	"k8s.io/apimachinery/pkg/apis/meta/v1/unstructured"

	"github.com/vmware-tanzu/cartographer/pkg/apis/v1alpha1"
)

type GetClusterTemplateError struct {
	Err         error
	TemplateRef v1alpha1.ClusterTemplateReference
}

func (e GetClusterTemplateError) Error() string {
	return fmt.Errorf("unable to get template [%s]: %w", e.TemplateRef.Name, e.Err).Error()
}

type ApplyStampedObjectError struct {
	Err           error
	StampedObject *unstructured.Unstructured
}

func (e ApplyStampedObjectError) Error() string {
	return fmt.Errorf("unable to apply object [%s/%s]: %w", e.StampedObject.GetNamespace(), e.StampedObject.GetName(), e.Err).Error()
}

type StampError struct {
	Err      error
	Resource *v1alpha1.SupplyChainResource
}

func (e StampError) Error() string {
	return fmt.Errorf("unable to stamp object for resource [%s]: %w", e.Resource.Name, e.Err).Error()
}

type RetrieveOutputError struct {
	Err           error
	Resource      *v1alpha1.SupplyChainResource
	StampedObject *unstructured.Unstructured
}

func (e RetrieveOutputError) Error() string {
<<<<<<< HEAD
	return fmt.Errorf("unable to retrieve outputs from stamped object for resource [%s]: %w", e.Resource.Name, e.Err).Error()
=======
	return fmt.Errorf("unable to retrieve outputs [%s] from stamped object [%s/%s] of type [%s.%s] for resource [%s]: %w",
		e.JsonPathExpression(), e.StampedObject.GetNamespace(), e.StampedObject.GetName(),
		strings.ToLower(e.StampedObject.GetKind()), e.StampedObject.GetObjectKind().GroupVersionKind().Group,
		e.Resource.Name, e.Err).Error()
>>>>>>> dc7ecd85
}

type JsonPathErrorContext interface {
	JsonPathExpression() string
}

func (e RetrieveOutputError) JsonPathExpression() string {
	jsonPathErrorContext, ok := e.Err.(JsonPathErrorContext)
	if ok {
		return jsonPathErrorContext.JsonPathExpression()
	}
	return "<no jsonpath context>"
}<|MERGE_RESOLUTION|>--- conflicted
+++ resolved
@@ -57,14 +57,10 @@
 }
 
 func (e RetrieveOutputError) Error() string {
-<<<<<<< HEAD
-	return fmt.Errorf("unable to retrieve outputs from stamped object for resource [%s]: %w", e.Resource.Name, e.Err).Error()
-=======
 	return fmt.Errorf("unable to retrieve outputs [%s] from stamped object [%s/%s] of type [%s.%s] for resource [%s]: %w",
 		e.JsonPathExpression(), e.StampedObject.GetNamespace(), e.StampedObject.GetName(),
 		strings.ToLower(e.StampedObject.GetKind()), e.StampedObject.GetObjectKind().GroupVersionKind().Group,
 		e.Resource.Name, e.Err).Error()
->>>>>>> dc7ecd85
 }
 
 type JsonPathErrorContext interface {
