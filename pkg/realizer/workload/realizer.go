--- conflicted
+++ resolved
@@ -103,38 +103,7 @@
 			APIVersion: v1alpha1.SchemeGroupVersion.String(),
 		}
 
-<<<<<<< HEAD
-		var err error
-		outputs, err = template.GenerateResourceOutput(output)
-		if err != nil {
-			for _, previousResource := range previousResources {
-				if previousResource.Name == resource.Name {
-					outputs = previousResource.Outputs
-					break
-				}
-			}
-		} else {
-			currTime := metav1.NewTime(time.Now())
-			for j, out := range outputs {
-				outputs[j].LastTransitionTime = currTime
-				for _, previousResource := range previousResources {
-					if previousResource.Name == resource.Name {
-						for _, previousOutput := range previousResource.Outputs {
-							if previousOutput.Name == out.Name {
-								if previousOutput.Digest == out.Digest {
-									outputs[j].LastTransitionTime = previousOutput.LastTransitionTime
-								}
-								break
-							}
-						}
-						break
-					}
-				}
-			}
-		}
-=======
 		outputs = getOutputs(resource.Name, template, previousResources, output)
->>>>>>> 9ba7b03e
 	}
 
 	var stampedRef *corev1.ObjectReference
@@ -154,8 +123,6 @@
 		Inputs:      inputs,
 		Outputs:     outputs,
 	}
-<<<<<<< HEAD
-=======
 }
 
 func getOutputs(resourceName string, template templates.Template, previousResources []v1alpha1.RealizedResource, output *templates.Output) []v1alpha1.Output {
@@ -188,5 +155,4 @@
 	}
 
 	return outputs
->>>>>>> 9ba7b03e
 }