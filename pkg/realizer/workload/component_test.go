--- conflicted
+++ resolved
@@ -159,13 +159,8 @@
 					},
 				}
 
-<<<<<<< HEAD
-				fakeSystemRepo.GetClusterTemplateReturns(templateAPI, nil)
+				fakeSystemRepo.GetSupplyChainTemplateReturns(templateAPI, nil)
 				fakeWorkloadRepo.EnsureMutableObjectExistsOnClusterReturns(nil)
-=======
-				fakeSystemRepo.GetSupplyChainTemplateReturns(templateAPI, nil)
-				fakeWorkloadRepo.EnsureObjectExistsOnClusterReturns(nil)
->>>>>>> 68b3056d
 			})
 
 			It("creates a stamped object using the workload repository and returns the outputs and stampedObjects", func() {
@@ -307,13 +302,8 @@
 					},
 				}
 
-<<<<<<< HEAD
-				fakeSystemRepo.GetClusterTemplateReturns(templateAPI, nil)
+				fakeSystemRepo.GetSupplyChainTemplateReturns(templateAPI, nil)
 				fakeWorkloadRepo.EnsureMutableObjectExistsOnClusterReturns(nil)
-=======
-				fakeSystemRepo.GetSupplyChainTemplateReturns(templateAPI, nil)
-				fakeWorkloadRepo.EnsureObjectExistsOnClusterReturns(nil)
->>>>>>> 68b3056d
 			})
 
 			It("returns RetrieveOutputError", func() {
@@ -373,13 +363,8 @@
 					},
 				}
 
-<<<<<<< HEAD
-				fakeSystemRepo.GetClusterTemplateReturns(templateAPI, nil)
+				fakeSystemRepo.GetSupplyChainTemplateReturns(templateAPI, nil)
 				fakeWorkloadRepo.EnsureMutableObjectExistsOnClusterReturns(errors.New("bad object"))
-=======
-				fakeSystemRepo.GetSupplyChainTemplateReturns(templateAPI, nil)
-				fakeWorkloadRepo.EnsureObjectExistsOnClusterReturns(errors.New("bad object"))
->>>>>>> 68b3056d
 			})
 			It("returns ApplyStampedObjectError", func() {
 				_, _, err := r.Do(ctx, &resource, supplyChainName, outputs)
