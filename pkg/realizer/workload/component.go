// Copyright 2021 VMware
//
// Licensed under the Apache License, Version 2.0 (the "License");
// you may not use this file except in compliance with the License.
// You may obtain a copy of the License at
//
//     http://www.apache.org/licenses/LICENSE-2.0
//
// Unless required by applicable law or agreed to in writing, software
// distributed under the License is distributed on an "AS IS" BASIS,
// WITHOUT WARRANTIES OR CONDITIONS OF ANY KIND, either express or implied.
// See the License for the specific language governing permissions and
// limitations under the License.

package workload

import (
	"context"
	"fmt"

<<<<<<< HEAD
	"github.com/go-logr/logr"
=======
>>>>>>> dc7ecd85
	corev1 "k8s.io/api/core/v1"
	"k8s.io/apimachinery/pkg/apis/meta/v1/unstructured"

	"github.com/vmware-tanzu/cartographer/pkg/apis/v1alpha1"
	realizerclient "github.com/vmware-tanzu/cartographer/pkg/realizer/client"
	"github.com/vmware-tanzu/cartographer/pkg/repository"
	"github.com/vmware-tanzu/cartographer/pkg/templates"
)

//go:generate go run github.com/maxbrunsfeld/counterfeiter/v6 -generate

//counterfeiter:generate . ResourceRealizer
type ResourceRealizer interface {
	Do(ctx context.Context, resource *v1alpha1.SupplyChainResource, supplyChainName string, outputs Outputs) (*unstructured.Unstructured, *templates.Output, error)
}

type resourceRealizer struct {
	workload          *v1alpha1.Workload
	systemRepo        repository.Repository
	workloadRepo      repository.Repository
	supplyChainParams []v1alpha1.DelegatableParam
}

type ResourceRealizerBuilder func(secret *corev1.Secret, workload *v1alpha1.Workload, systemRepo repository.Repository, supplyChainParams []v1alpha1.DelegatableParam) (ResourceRealizer, error)

//counterfeiter:generate sigs.k8s.io/controller-runtime/pkg/client.Client
func NewResourceRealizerBuilder(repositoryBuilder repository.RepositoryBuilder, clientBuilder realizerclient.ClientBuilder, cache repository.RepoCache) ResourceRealizerBuilder {
	return func(secret *corev1.Secret, workload *v1alpha1.Workload, systemRepo repository.Repository, supplyChainParams []v1alpha1.DelegatableParam) (ResourceRealizer, error) {
		workloadClient, err := clientBuilder(secret)
		if err != nil {
			return nil, fmt.Errorf("can't build client: %w", err)
		}

		workloadRepo := repositoryBuilder(workloadClient, cache)

		return &resourceRealizer{
			workload:          workload,
			systemRepo:        systemRepo,
			workloadRepo:      workloadRepo,
			supplyChainParams: supplyChainParams,
		}, nil
	}
}

func (r *resourceRealizer) Do(ctx context.Context, resource *v1alpha1.SupplyChainResource, supplyChainName string, outputs Outputs) (*unstructured.Unstructured, *templates.Output, error) {
<<<<<<< HEAD
	log := logr.FromContextOrDiscard(ctx).WithValues("template", resource.TemplateRef)
	ctx = logr.NewContext(ctx, log)

=======
>>>>>>> dc7ecd85
	apiTemplate, err := r.systemRepo.GetClusterTemplate(ctx, resource.TemplateRef)
	if err != nil {
		log.Error(err, "failed to get cluster template")
		return nil, nil, GetClusterTemplateError{
			Err:         err,
			TemplateRef: resource.TemplateRef,
		}
	}

	template, err := templates.NewModelFromAPI(apiTemplate)
	if err != nil {
		log.Error(err, "failed to get cluster template")
		return nil, nil, fmt.Errorf("failed to get cluster template [%+v]: %w", resource.TemplateRef, err)

	}

	labels := map[string]string{
		"carto.run/workload-name":             r.workload.Name,
		"carto.run/workload-namespace":        r.workload.Namespace,
		"carto.run/cluster-supply-chain-name": supplyChainName,
		"carto.run/resource-name":             resource.Name,
		"carto.run/template-kind":             template.GetKind(),
		"carto.run/cluster-template-name":     template.GetName(),
	}

	inputs := outputs.GenerateInputs(resource)
	workloadTemplatingContext := map[string]interface{}{
		"workload": r.workload,
		"params":   templates.ParamsBuilder(template.GetDefaultParams(), r.supplyChainParams, resource.Params, r.workload.Spec.Params),
		"sources":  inputs.Sources,
		"images":   inputs.Images,
		"configs":  inputs.Configs,
	}

	// Todo: this belongs in Stamp.
	if inputs.OnlyConfig() != nil {
		workloadTemplatingContext["config"] = inputs.OnlyConfig()
	}
	if inputs.OnlyImage() != nil {
		workloadTemplatingContext["image"] = inputs.OnlyImage()
	}
	if inputs.OnlySource() != nil {
		workloadTemplatingContext["source"] = inputs.OnlySource()
	}

	stampContext := templates.StamperBuilder(r.workload, workloadTemplatingContext, labels)
	stampedObject, err := stampContext.Stamp(ctx, template.GetResourceTemplate())
	if err != nil {
		log.Error(err, "failed to stamp resource")
		return nil, nil, StampError{
			Err:      err,
			Resource: resource,
		}
	}

	err = r.workloadRepo.EnsureObjectExistsOnCluster(ctx, stampedObject, true)
	if err != nil {
		log.Error(err, "failed to ensure object exists on cluster", "object", stampedObject)
		return nil, nil, ApplyStampedObjectError{
			Err:           err,
			StampedObject: stampedObject,
		}
	}

	template.SetStampedObject(stampedObject)

	output, err := template.GetOutput()
	if err != nil {
		log.Error(err, "failed to retrieve output from object", "object", stampedObject)
		return stampedObject, nil, RetrieveOutputError{
			Err:           err,
			Resource:      resource,
			StampedObject: stampedObject,
		}
	}

	return stampedObject, output, nil
}<|MERGE_RESOLUTION|>--- conflicted
+++ resolved
@@ -18,10 +18,6 @@
 	"context"
 	"fmt"
 
-<<<<<<< HEAD
-	"github.com/go-logr/logr"
-=======
->>>>>>> dc7ecd85
 	corev1 "k8s.io/api/core/v1"
 	"k8s.io/apimachinery/pkg/apis/meta/v1/unstructured"
 
@@ -67,12 +63,9 @@
 }
 
 func (r *resourceRealizer) Do(ctx context.Context, resource *v1alpha1.SupplyChainResource, supplyChainName string, outputs Outputs) (*unstructured.Unstructured, *templates.Output, error) {
-<<<<<<< HEAD
 	log := logr.FromContextOrDiscard(ctx).WithValues("template", resource.TemplateRef)
 	ctx = logr.NewContext(ctx, log)
 
-=======
->>>>>>> dc7ecd85
 	apiTemplate, err := r.systemRepo.GetClusterTemplate(ctx, resource.TemplateRef)
 	if err != nil {
 		log.Error(err, "failed to get cluster template")
