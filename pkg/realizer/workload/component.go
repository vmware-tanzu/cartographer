--- conflicted
+++ resolved
@@ -18,10 +18,6 @@
 	"context"
 	"fmt"
 
-<<<<<<< HEAD
-	"github.com/go-logr/logr"
-=======
->>>>>>> df97c69c
 	corev1 "k8s.io/api/core/v1"
 	"k8s.io/apimachinery/pkg/apis/meta/v1/unstructured"
 
@@ -54,16 +50,7 @@
 			return nil, fmt.Errorf("can't build client: %w", err)
 		}
 
-<<<<<<< HEAD
-		logger := logr.FromContext(ctx)
-
-		workloadRepo := repositoryBuilder(workloadClient,
-			cache,
-			logger.WithName("workload-stamping-repo"),
-		)
-=======
 		workloadRepo := repositoryBuilder(workloadClient, cache)
->>>>>>> df97c69c
 
 		return &resourceRealizer{
 			workload:     workload,
