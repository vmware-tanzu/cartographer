--- conflicted
+++ resolved
@@ -35,17 +35,17 @@
 }
 
 type resourceRealizer struct {
-<<<<<<< HEAD
-	workload     *v1alpha1.Workload
-	systemRepo   repository.Repository
-	workloadRepo repository.Repository
+	workload          *v1alpha1.Workload
+	systemRepo        repository.Repository
+	workloadRepo      repository.Repository
+	supplyChainParams []v1alpha1.DelegatableParam
 }
 
-type ResourceRealizerBuilder func(secret *corev1.Secret, workload *v1alpha1.Workload, systemRepo repository.Repository) (ResourceRealizer, error)
+type ResourceRealizerBuilder func(secret *corev1.Secret, workload *v1alpha1.Workload, systemRepo repository.Repository, supplyChainParams []v1alpha1.DelegatableParam) (ResourceRealizer, error)
 
 //counterfeiter:generate sigs.k8s.io/controller-runtime/pkg/client.Client
 func NewResourceRealizerBuilder(repositoryBuilder repository.RepositoryBuilder, clientBuilder realizerclient.ClientBuilder, cache repository.RepoCache) ResourceRealizerBuilder {
-	return func(secret *corev1.Secret, workload *v1alpha1.Workload, systemRepo repository.Repository) (ResourceRealizer, error) {
+	return func(secret *corev1.Secret, workload *v1alpha1.Workload, systemRepo repository.Repository, supplyChainParams []v1alpha1.DelegatableParam) (ResourceRealizer, error) {
 		workloadClient, err := clientBuilder(secret)
 		if err != nil {
 			return nil, fmt.Errorf("can't build client: %w", err)
@@ -54,22 +54,11 @@
 		workloadRepo := repositoryBuilder(workloadClient, cache)
 
 		return &resourceRealizer{
-			workload:     workload,
-			systemRepo:   systemRepo,
-			workloadRepo: workloadRepo,
+			workload:          workload,
+			systemRepo:        systemRepo,
+			workloadRepo:      workloadRepo,
+			supplyChainParams: supplyChainParams,
 		}, nil
-=======
-	workload          *v1alpha1.Workload
-	repo              repository.Repository
-	supplyChainParams []v1alpha1.DelegatableParam
-}
-
-func NewResourceRealizer(workload *v1alpha1.Workload, repo repository.Repository, supplyChainParams []v1alpha1.DelegatableParam) ResourceRealizer {
-	return &resourceRealizer{
-		workload:          workload,
-		repo:              repo,
-		supplyChainParams: supplyChainParams,
->>>>>>> 04b04f35
 	}
 }
 
