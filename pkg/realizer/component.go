--- conflicted
+++ resolved
@@ -19,7 +19,6 @@
 	"fmt"
 
 	"github.com/go-logr/logr"
-	"k8s.io/apimachinery/pkg/api/meta"
 	"k8s.io/apimachinery/pkg/apis/meta/v1/unstructured"
 	"sigs.k8s.io/controller-runtime/pkg/client"
 
@@ -31,30 +30,12 @@
 	"github.com/vmware-tanzu/cartographer/pkg/selector"
 	"github.com/vmware-tanzu/cartographer/pkg/stamp"
 	"github.com/vmware-tanzu/cartographer/pkg/templates"
-	"github.com/vmware-tanzu/cartographer/pkg/utils"
 )
 
 //go:generate go run -modfile ../../hack/tools/go.mod github.com/maxbrunsfeld/counterfeiter/v6 -generate
 
-<<<<<<< HEAD
 type ContextGenerator interface {
 	Generate(templateParams TemplateParams, resource OwnerResource, outputs OutputsGetter) map[string]interface{}
-=======
-type OwnerResource struct {
-	TemplateRef     v1alpha1.TemplateReference
-	TemplateOptions []v1alpha1.TemplateOption
-	Params          []v1alpha1.BlueprintParam
-	Name            string
-	Sources         []v1alpha1.ResourceReference
-	Images          []v1alpha1.ResourceReference
-	Configs         []v1alpha1.ResourceReference
-	Deployment      *v1alpha1.DeploymentReference
-}
-
-//counterfeiter:generate . ResourceRealizer
-type ResourceRealizer interface {
-	Do(ctx context.Context, resource OwnerResource, blueprintName string, outputs Outputs, mapper meta.RESTMapper) (templates.Template, *unstructured.Unstructured, *templates.Output, error)
->>>>>>> 6936a64c
 }
 
 type resourceRealizer struct {
@@ -89,15 +70,9 @@
 	}
 }
 
-<<<<<<< HEAD
 func (r *resourceRealizer) Do(ctx context.Context, resource OwnerResource, blueprintName string, outputs Outputs) (templates.Reader, *unstructured.Unstructured, *templates.Output, error) {
-=======
-func (r *resourceRealizer) Do(ctx context.Context, resource OwnerResource, blueprintName string, outputs Outputs, mapper meta.RESTMapper) (templates.Template, *unstructured.Unstructured, *templates.Output, error) {
->>>>>>> 6936a64c
 	log := logr.FromContextOrDiscard(ctx).WithValues("template", resource.TemplateRef)
 	ctx = logr.NewContext(ctx, log)
-
-	paramGenerator := NewParamGenerator(resource.Params, r.blueprintParams, r.ownerParams)
 
 	var templateName string
 	var err error
@@ -132,35 +107,8 @@
 
 	labels := r.resourceLabeler(resource)
 
-<<<<<<< HEAD
 	stamper := templates.StamperBuilder(r.owner, r.templatingContext.Generate(template, resource, outputs), labels)
 	stampedObject, err := stamper.Stamp(ctx, template.GetResourceTemplate())
-=======
-	inputs := outputs.GenerateInputs(resource)
-
-	ownerTemplatingContext := map[string]interface{}{
-		"workload":    r.owner,
-		"deliverable": r.owner,
-		"params":      paramGenerator.GetParams(template),
-		"sources":     inputs.Sources,
-		"images":      inputs.Images,
-		"deployment":  inputs.Deployment,
-		"configs":     inputs.Configs,
-	}
-
-	if inputs.OnlyConfig() != nil {
-		ownerTemplatingContext["config"] = inputs.OnlyConfig()
-	}
-	if inputs.OnlyImage() != nil {
-		ownerTemplatingContext["image"] = inputs.OnlyImage()
-	}
-	if inputs.OnlySource() != nil {
-		ownerTemplatingContext["source"] = inputs.OnlySource()
-	}
-
-	stampContext := templates.StamperBuilder(r.owner, ownerTemplatingContext, labels)
-	stampedObject, err := stampContext.Stamp(ctx, template.GetResourceTemplate())
->>>>>>> 6936a64c
 	if err != nil {
 		log.Error(err, "failed to stamp resource")
 		return template, nil, nil, errors.StampError{
