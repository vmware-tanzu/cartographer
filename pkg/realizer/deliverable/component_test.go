--- conflicted
+++ resolved
@@ -158,13 +158,8 @@
 					},
 				}
 
-<<<<<<< HEAD
-				fakeSystemRepo.GetDeliveryClusterTemplateReturns(templateAPI, nil)
+				fakeSystemRepo.GetDeliveryTemplateReturns(templateAPI, nil)
 				fakeDeliverableRepo.EnsureMutableObjectExistsOnClusterReturns(nil)
-=======
-				fakeSystemRepo.GetDeliveryTemplateReturns(templateAPI, nil)
-				fakeDeliverableRepo.EnsureObjectExistsOnClusterReturns(nil)
->>>>>>> 68b3056d
 			})
 
 			It("creates a stamped object and returns the outputs and stampedObjects", func() {
@@ -308,13 +303,8 @@
 					},
 				}
 
-<<<<<<< HEAD
-				fakeSystemRepo.GetDeliveryClusterTemplateReturns(templateAPI, nil)
+				fakeSystemRepo.GetDeliveryTemplateReturns(templateAPI, nil)
 				fakeDeliverableRepo.EnsureMutableObjectExistsOnClusterReturns(nil)
-=======
-				fakeSystemRepo.GetDeliveryTemplateReturns(templateAPI, nil)
-				fakeDeliverableRepo.EnsureObjectExistsOnClusterReturns(nil)
->>>>>>> 68b3056d
 			})
 
 			It("returns RetrieveOutputError", func() {
@@ -374,13 +364,8 @@
 					},
 				}
 
-<<<<<<< HEAD
-				fakeSystemRepo.GetDeliveryClusterTemplateReturns(templateAPI, nil)
+				fakeSystemRepo.GetDeliveryTemplateReturns(templateAPI, nil)
 				fakeDeliverableRepo.EnsureMutableObjectExistsOnClusterReturns(errors.New("bad object"))
-=======
-				fakeSystemRepo.GetDeliveryTemplateReturns(templateAPI, nil)
-				fakeDeliverableRepo.EnsureObjectExistsOnClusterReturns(errors.New("bad object"))
->>>>>>> 68b3056d
 			})
 
 			It("returns ApplyStampedObjectError", func() {
