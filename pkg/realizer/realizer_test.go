// Copyright 2021 VMware
//
// Licensed under the Apache License, Version 2.0 (the "License");
// you may not use this file except in compliance with the License.
// You may obtain a copy of the License at
//
//     http://www.apache.org/licenses/LICENSE-2.0
//
// Unless required by applicable law or agreed to in writing, software
// distributed under the License is distributed on an "AS IS" BASIS,
// WITHOUT WARRANTIES OR CONDITIONS OF ANY KIND, either express or implied.
// See the License for the specific language governing permissions and
// limitations under the License.

package realizer_test

import (
	"context"
	"crypto/sha256"
	"errors"
	"fmt"
	"time"

	. "github.com/onsi/ginkgo"
	. "github.com/onsi/gomega"
	. "github.com/onsi/gomega/gstruct"
	corev1 "k8s.io/api/core/v1"
	"k8s.io/apimachinery/pkg/api/meta"
	metav1 "k8s.io/apimachinery/pkg/apis/meta/v1"
	"k8s.io/apimachinery/pkg/apis/meta/v1/unstructured"
	"k8s.io/apimachinery/pkg/runtime"
	"k8s.io/apimachinery/pkg/runtime/schema"

	"github.com/vmware-tanzu/cartographer/pkg/apis/v1alpha1"
	"github.com/vmware-tanzu/cartographer/pkg/conditions"
	"github.com/vmware-tanzu/cartographer/pkg/controllers"
	"github.com/vmware-tanzu/cartographer/pkg/events"
	"github.com/vmware-tanzu/cartographer/pkg/events/eventsfakes"
	"github.com/vmware-tanzu/cartographer/pkg/realizer"
	"github.com/vmware-tanzu/cartographer/pkg/realizer/realizerfakes"
	"github.com/vmware-tanzu/cartographer/pkg/realizer/statuses"
	"github.com/vmware-tanzu/cartographer/pkg/templates"
)

type event struct {
	EventType    string
	Reason       string
	Message      string
	ResourceName string
	FmtArgs      []interface{}
}

var _ = Describe("Realize", func() {
	var (
		resourceRealizer               *realizerfakes.FakeResourceRealizer
		rlzr                           controllers.Realizer
		rec                            *eventsfakes.FakeOwnerEventRecorder
		healthyConditionEvaluator      realizer.HealthyConditionEvaluator
		evaluatedHealthRules           []*v1alpha1.HealthRule
		evaluatedRealizedResourceNames []string
		evaluatedStampedObjectNames    []string
		ctx                            context.Context
		recordedEvents                 []event
		fakeMapper                     *realizerfakes.FakeRESTMapper
	)

	BeforeEach(func() {
		ctx = context.TODO()
		rec = &eventsfakes.FakeOwnerEventRecorder{}
		ctx = events.NewContext(ctx, rec)

		recordedEvents = nil
		rec.ResourceEventfCalls(func(eventtype, reason, messageFmt string, resource *unstructured.Unstructured, i ...interface{}) {
			recordedEvents = append(recordedEvents, event{eventtype, reason, messageFmt, resource.GetName(), i})
		})
		evaluatedHealthRules = []*v1alpha1.HealthRule{}
		evaluatedRealizedResourceNames = []string{}
		evaluatedStampedObjectNames = []string{}
		healthyConditionEvaluator = func(rule *v1alpha1.HealthRule, realizedResource *v1alpha1.RealizedResource, stampedObject *unstructured.Unstructured) metav1.Condition {
			evaluatedHealthRules = append(evaluatedHealthRules, rule)
			evaluatedRealizedResourceNames = append(evaluatedRealizedResourceNames, realizedResource.Name)
			evaluatedStampedObjectNames = append(evaluatedStampedObjectNames, stampedObject.GetName())
			return metav1.Condition{
				Type:   "Healthy",
				Status: "True",
				Reason: "EvaluatorSaysSo",
			}
		}
		fakeMapper = &realizerfakes.FakeRESTMapper{}
		rlzr = realizer.NewRealizer(healthyConditionEvaluator, fakeMapper)
		resourceRealizer = &realizerfakes.FakeResourceRealizer{}
	})

	Context("there are no previous resources", func() {
		var (
			template1             *v1alpha1.ClusterImageTemplate
			template2             *v1alpha1.ClusterTemplate
			executedResourceOrder []string
			supplyChain           *v1alpha1.ClusterSupplyChain
			resource1             v1alpha1.SupplyChainResource
			resource2             v1alpha1.SupplyChainResource
		)
		BeforeEach(func() {
			template1 = &v1alpha1.ClusterImageTemplate{
				TypeMeta: metav1.TypeMeta{},
				ObjectMeta: metav1.ObjectMeta{
					Name: "my-image-template",
				},
				Spec: v1alpha1.ImageTemplateSpec{
					TemplateSpec: v1alpha1.TemplateSpec{
						HealthRule: &v1alpha1.HealthRule{
							SingleConditionType: "Happy",
						},
					},
				},
			}
			template2 = &v1alpha1.ClusterTemplate{
				TypeMeta: metav1.TypeMeta{},
				ObjectMeta: metav1.ObjectMeta{
					Name: "my-cluster-template",
				},
				Spec: v1alpha1.TemplateSpec{
					HealthRule: &v1alpha1.HealthRule{
						AlwaysHealthy: &runtime.RawExtension{Raw: []byte(`{}`)},
					},
				},
			}
			resource1 = v1alpha1.SupplyChainResource{
				Name: "resource1",
				TemplateRef: v1alpha1.SupplyChainTemplateReference{
					Kind: template1.Kind,
					Name: template1.Name,
				},
			}
			resource2 = v1alpha1.SupplyChainResource{
				Name: "resource2",
				TemplateRef: v1alpha1.SupplyChainTemplateReference{
					Kind: template2.Kind,
					Name: template2.Name,
				},
				Images: []v1alpha1.ResourceReference{
					{
						Name:     "my-image",
						Resource: "resource1",
					},
				},
			}
			supplyChain = &v1alpha1.ClusterSupplyChain{
				ObjectMeta: metav1.ObjectMeta{Name: "greatest-supply-chain"},
				Spec: v1alpha1.SupplyChainSpec{
					Resources: []v1alpha1.SupplyChainResource{resource1, resource2},
				},
			}

			outputFromFirstResource := &templates.Output{Image: "whatever"}

			resourceRealizer.DoCalls(func(ctx context.Context, resource realizer.OwnerResource, blueprintName string, outputs realizer.Outputs, mapper meta.RESTMapper) (templates.Reader, *unstructured.Unstructured, *templates.Output, error) {
				executedResourceOrder = append(executedResourceOrder, resource.Name)
				Expect(blueprintName).To(Equal("greatest-supply-chain"))
				if resource.Name == "resource1" {
					Expect(outputs).To(Equal(realizer.NewOutputs()))
<<<<<<< HEAD
					template, err := templates.NewReaderFromAPI(template1)
=======
					reader, err := templates.NewReaderFromAPI(template1)
>>>>>>> a07b19e7
					Expect(err).NotTo(HaveOccurred())
					stampedObj := &unstructured.Unstructured{}
					stampedObj.SetName("obj1")
					return reader, stampedObj, outputFromFirstResource, nil
				}

				if resource.Name == "resource2" {
					expectedSecondResourceOutputs := realizer.NewOutputs()
					expectedSecondResourceOutputs.AddOutput("resource1", outputFromFirstResource)
					Expect(outputs).To(Equal(expectedSecondResourceOutputs))
				}
<<<<<<< HEAD
				template, err := templates.NewReaderFromAPI(template2)
=======
				reader, err := templates.NewReaderFromAPI(template2)
>>>>>>> a07b19e7
				Expect(err).NotTo(HaveOccurred())
				stampedObj := &unstructured.Unstructured{}
				stampedObj.SetName("obj2")
				return reader, stampedObj, &templates.Output{}, nil
			})

			fakeMapper.RESTMappingReturns(&meta.RESTMapping{
				Resource: schema.GroupVersionResource{
					Group:    "EXAMPLE.COM",
					Version:  "v1",
					Resource: "FOO",
				},
				GroupVersionKind: schema.GroupVersionKind{
					Group:   "",
					Version: "",
					Kind:    "",
				},
				Scope: nil,
			}, nil)

		})

		It("realizes each resource in supply chain order, accumulating output for each subsequent resource", func() {
			resourceStatuses := statuses.NewResourceStatuses(nil, conditions.AddConditionForResourceSubmittedWorkload)
			err := rlzr.Realize(ctx, resourceRealizer, supplyChain.Name, realizer.MakeSupplychainOwnerResources(supplyChain), resourceStatuses)
			Expect(err).ToNot(HaveOccurred())

			currentResourceStatuses := resourceStatuses.GetCurrent()
			Expect(executedResourceOrder).To(Equal([]string{"resource1", "resource2"}))

			Expect(evaluatedHealthRules).To(Equal([]*v1alpha1.HealthRule{template1.Spec.HealthRule, template2.Spec.HealthRule}))

			Expect(evaluatedRealizedResourceNames).To(Equal([]string{"resource1", "resource2"}))
			Expect(evaluatedStampedObjectNames).To(Equal([]string{"obj1", "obj2"}))

			Expect(currentResourceStatuses).To(HaveLen(2))

			Expect(currentResourceStatuses[0].Name).To(Equal(resource1.Name))
			Expect(currentResourceStatuses[0].TemplateRef.Name).To(Equal(template1.Name))
			Expect(currentResourceStatuses[0].StampedRef.Name).To(Equal("obj1"))
			Expect(currentResourceStatuses[0].StampedRef.Resource).To(Equal("FOO.EXAMPLE.COM"))
			Expect(currentResourceStatuses[0].Inputs).To(BeNil())
			Expect(len(currentResourceStatuses[0].Outputs)).To(Equal(1))
			Expect(currentResourceStatuses[0].Outputs[0]).To(MatchFields(IgnoreExtras,
				Fields{
					"Name":    Equal("image"),
					"Preview": Equal("whatever\n"),
					"Digest":  HavePrefix("sha256"),
				},
			))
			Expect(time.Since(currentResourceStatuses[0].Outputs[0].LastTransitionTime.Time)).To(BeNumerically("<", time.Second))
			Expect(len(currentResourceStatuses[0].Conditions)).To(Equal(3))

			Expect(currentResourceStatuses[0].Conditions).To(ContainElement(MatchFields(IgnoreExtras, Fields{
				"Type":   Equal("ResourceSubmitted"),
				"Status": Equal(metav1.ConditionTrue),
			})))
			Expect(currentResourceStatuses[0].Conditions).To(ContainElement(MatchFields(IgnoreExtras, Fields{
				"Type":   Equal("Healthy"),
				"Status": Equal(metav1.ConditionTrue),
			})))
			Expect(currentResourceStatuses[0].Conditions).To(ContainElement(MatchFields(IgnoreExtras, Fields{
				"Type":   Equal("Ready"),
				"Status": Equal(metav1.ConditionTrue),
			})))

			Expect(currentResourceStatuses[1].Name).To(Equal(resource2.Name))
			Expect(currentResourceStatuses[1].TemplateRef.Name).To(Equal(template2.Name))
			Expect(currentResourceStatuses[1].StampedRef.Name).To(Equal("obj2"))
			Expect(currentResourceStatuses[1].StampedRef.Resource).To(Equal("FOO.EXAMPLE.COM"))
			Expect(len(currentResourceStatuses[1].Inputs)).To(Equal(1))
			Expect(currentResourceStatuses[1].Inputs).To(Equal([]v1alpha1.Input{{Name: "resource1"}}))
			Expect(currentResourceStatuses[1].Outputs).To(BeNil())
			Expect(len(currentResourceStatuses[0].Conditions)).To(Equal(3))

			Expect(currentResourceStatuses[1].Conditions).To(ContainElement(MatchFields(IgnoreExtras, Fields{
				"Type":   Equal("ResourceSubmitted"),
				"Status": Equal(metav1.ConditionTrue),
			})))
			Expect(currentResourceStatuses[1].Conditions).To(ContainElement(MatchFields(IgnoreExtras, Fields{
				"Type":   Equal("Healthy"),
				"Status": Equal(metav1.ConditionTrue),
			})))
			Expect(currentResourceStatuses[1].Conditions).To(ContainElement(MatchFields(IgnoreExtras, Fields{
				"Type":   Equal("Ready"),
				"Status": Equal(metav1.ConditionTrue),
			})))
		})

		It("records an event for resource output changes and health status", func() {
			resourceStatuses := statuses.NewResourceStatuses(nil, conditions.AddConditionForResourceSubmittedWorkload)
			Expect(rlzr.Realize(ctx, resourceRealizer, supplyChain.Name, realizer.MakeSupplychainOwnerResources(supplyChain), resourceStatuses)).To(Succeed())

			Expect(recordedEvents).To(ConsistOf(
				event{"Normal", events.ResourceOutputChangedReason, "[%s] found a new output in [%Q]", "obj1", []interface{}{"resource1"}},
				event{"Normal", events.ResourceHealthyStatusChangedReason, "[%s] found healthy status in [%Q] changed to [%s]", "obj1", []interface{}{"resource1", metav1.ConditionTrue}},
				event{"Normal", events.ResourceHealthyStatusChangedReason, "[%s] found healthy status in [%Q] changed to [%s]", "obj2", []interface{}{"resource2", metav1.ConditionTrue}},
			))
		})

		It("does not record an ResourceOutputChanged event if there was no resource output change", func() {
			previousResources := []v1alpha1.ResourceStatus{
				{
					RealizedResource: v1alpha1.RealizedResource{
						Name: "resource1",
						Outputs: []v1alpha1.Output{
							{
								Name:               "image",
								Preview:            "whatever\n",
								Digest:             fmt.Sprintf("sha256:%x", sha256.Sum256([]byte("whatever\n"))),
								LastTransitionTime: metav1.Now(),
							},
						},
					},
				},
			}

			resourceStatuses := statuses.NewResourceStatuses(previousResources, conditions.AddConditionForResourceSubmittedWorkload)
			Expect(rlzr.Realize(ctx, resourceRealizer, supplyChain.Name, realizer.MakeSupplychainOwnerResources(supplyChain), resourceStatuses)).To(Succeed())

			Expect(recordedEvents).NotTo(ContainElement(MatchFields(IgnoreExtras, Fields{"Reason": Equal(events.ResourceOutputChangedReason)})))
		})

		It("returns the first error encountered realizing a resource and continues to realize", func() {
<<<<<<< HEAD
			template, err := templates.NewReaderFromAPI(template2)
=======
			reader, err := templates.NewReaderFromAPI(template2)
>>>>>>> a07b19e7
			Expect(err).NotTo(HaveOccurred())
			resourceRealizer.DoReturnsOnCall(0, nil, nil, nil, errors.New("realizing is hard"))
			resourceRealizer.DoReturnsOnCall(1, reader, &unstructured.Unstructured{}, nil, nil)

			resourceStatuses := statuses.NewResourceStatuses(nil, conditions.AddConditionForResourceSubmittedWorkload)
			err = rlzr.Realize(ctx, resourceRealizer, supplyChain.Name, realizer.MakeSupplychainOwnerResources(supplyChain), resourceStatuses)
			Expect(err).To(MatchError("realizing is hard"))

			currentResourceStatuses := resourceStatuses.GetCurrent()
			Expect(currentResourceStatuses).To(HaveLen(2))

			Expect(currentResourceStatuses[0].Name).To(Equal("resource1"))
			Expect(currentResourceStatuses[0].TemplateRef).To(BeNil())
			Expect(currentResourceStatuses[0].StampedRef).To(BeNil())
			Expect(currentResourceStatuses[1].TemplateRef.Name).To(Equal(template2.Name))
		})
	})

	Context("there are previous resources", func() {
		var (
<<<<<<< HEAD
			templateModel1    templates.Reader
			templateModel2    templates.Reader
			templateModel3    templates.Reader
=======
			reader1           templates.Reader
			reader2           templates.Reader
			reader3           templates.Reader
>>>>>>> a07b19e7
			obj               *unstructured.Unstructured
			previousResources []v1alpha1.ResourceStatus
			previousTime      metav1.Time
			supplyChain       *v1alpha1.ClusterSupplyChain
		)
		BeforeEach(func() {
			previousTime = metav1.NewTime(time.Now())
			previousResources = []v1alpha1.ResourceStatus{
				{
					RealizedResource: v1alpha1.RealizedResource{
						Name: "resource2",
						StampedRef: &v1alpha1.StampedRef{
							ObjectReference: &corev1.ObjectReference{
								Kind:       "Image",
								Namespace:  "",
								Name:       "",
								APIVersion: "",
							},
							Resource: "image",
						},
						TemplateRef: &corev1.ObjectReference{
							Kind:       "ClusterImageTemplate",
							Name:       "my-image-template",
							APIVersion: "",
						},
						Inputs: []v1alpha1.Input{
							{
								Name: "resource1",
							},
						},
						Outputs: []v1alpha1.Output{
							{
								Name:               "image",
								Preview:            "whatever\n",
								Digest:             fmt.Sprintf("sha256:%x", sha256.Sum256([]byte("whatever\n"))),
								LastTransitionTime: previousTime,
							},
						},
					},
					Conditions: []metav1.Condition{
						{
							Type:   "Healthy",
							Status: metav1.ConditionTrue,
							Reason: "HealthyReasonFromBefore",
						},
					},
				},
				{
					RealizedResource: v1alpha1.RealizedResource{
						Name: "resource3",
						StampedRef: &v1alpha1.StampedRef{
							ObjectReference: &corev1.ObjectReference{
								Kind:       "Config",
								Namespace:  "",
								Name:       "PreviousStampedObj",
								APIVersion: "",
							},
							Resource: "config",
						},
						TemplateRef: &corev1.ObjectReference{
							Kind:       "ClusterConfigTemplate",
							Name:       "my-config-template",
							APIVersion: "",
						},
						Outputs: []v1alpha1.Output{
							{
								Name:               "config",
								Preview:            "whatever\n",
								Digest:             fmt.Sprintf("sha256:%x", sha256.Sum256([]byte("whatever\n"))),
								LastTransitionTime: previousTime,
							},
						},
					},
				},
			}

			resource1 := v1alpha1.SupplyChainResource{
				Name: "resource1",
			}
			resource2 := v1alpha1.SupplyChainResource{
				Name: "resource2",
				Sources: []v1alpha1.ResourceReference{
					{
						Name:     "my-source",
						Resource: "resource1",
					},
				},
			}
			resource3 := v1alpha1.SupplyChainResource{
				Name: "resource3",
			}

			supplyChain = &v1alpha1.ClusterSupplyChain{
				ObjectMeta: metav1.ObjectMeta{Name: "greatest-supply-chain"},
				Spec: v1alpha1.SupplyChainSpec{
					Resources: []v1alpha1.SupplyChainResource{resource1, resource2, resource3},
				},
			}

			var err error

			template1 := &v1alpha1.ClusterSourceTemplate{
				TypeMeta: metav1.TypeMeta{},
				ObjectMeta: metav1.ObjectMeta{
					Name: "my-source-2-template",
				},
			}
<<<<<<< HEAD
			templateModel1, err = templates.NewReaderFromAPI(template1)
=======
			reader1, err = templates.NewReaderFromAPI(template1)
>>>>>>> a07b19e7
			Expect(err).NotTo(HaveOccurred())

			template2 := &v1alpha1.ClusterImageTemplate{
				TypeMeta: metav1.TypeMeta{},
				ObjectMeta: metav1.ObjectMeta{
					Name: "my-image-template",
				},
			}
<<<<<<< HEAD
			templateModel2, err = templates.NewReaderFromAPI(template2)
=======
			reader2, err = templates.NewReaderFromAPI(template2)
>>>>>>> a07b19e7
			Expect(err).NotTo(HaveOccurred())

			template3 := &v1alpha1.ClusterConfigTemplate{
				TypeMeta: metav1.TypeMeta{},
				ObjectMeta: metav1.ObjectMeta{
					Name: "my-config-template",
				},
			}
<<<<<<< HEAD
			templateModel3, err = templates.NewReaderFromAPI(template3)
=======
			reader3, err = templates.NewReaderFromAPI(template3)
>>>>>>> a07b19e7
			Expect(err).NotTo(HaveOccurred())

			resourceRealizer.DoReturnsOnCall(0, reader1, &unstructured.Unstructured{}, nil, nil)
			resourceRealizer.DoReturnsOnCall(1, reader2, &unstructured.Unstructured{}, nil, nil)
			resourceRealizer.DoReturnsOnCall(2, reader3, &unstructured.Unstructured{}, nil, nil)

			fakeMapper.RESTMappingReturns(&meta.RESTMapping{
				Resource: schema.GroupVersionResource{
					Group:    "EXAMPLE.COM",
					Version:  "v1",
					Resource: "FOO",
				},
				GroupVersionKind: schema.GroupVersionKind{
					Group:   "",
					Version: "",
					Kind:    "",
				},
				Scope: nil,
			}, nil)
		})

		It("realizes each resource and does not update last transition time on resources that have not changed", func() {
			newOutput := &templates.Output{
				Source: &templates.Source{
					URL:      "hi",
					Revision: "bye",
				},
			}
			stampedObj1 := &unstructured.Unstructured{}
			stampedObj1.SetName("obj1")
			resourceRealizer.DoReturnsOnCall(0, reader1, stampedObj1, newOutput, nil)

			oldOutput := &templates.Output{
				Image: "whatever",
			}
			resourceRealizer.DoReturnsOnCall(1, reader2, &unstructured.Unstructured{}, oldOutput, nil)

			oldOutput2 := &templates.Output{
				Config: "whatever",
			}
			resourceRealizer.DoReturnsOnCall(2, reader3, obj, oldOutput2, nil)

			resourceStatuses := statuses.NewResourceStatuses(previousResources, conditions.AddConditionForResourceSubmittedWorkload)
			err := rlzr.Realize(ctx, resourceRealizer, supplyChain.Name, realizer.MakeSupplychainOwnerResources(supplyChain), resourceStatuses)
			Expect(err).ToNot(HaveOccurred())

			currentStatuses := resourceStatuses.GetCurrent()
			var resource1Status v1alpha1.ResourceStatus
			var resource2Status v1alpha1.ResourceStatus
			var resource3Status v1alpha1.ResourceStatus

			for i := range currentStatuses {
				switch currentStatuses[i].Name {
				case "resource1":
					resource1Status = currentStatuses[i]
				case "resource2":
					resource2Status = currentStatuses[i]
				case "resource3":
					resource3Status = currentStatuses[i]
				}
			}

			Expect(len(resource1Status.Outputs)).To(Equal(2))
			Expect(resource1Status.Outputs[0]).To(MatchFields(IgnoreExtras,
				Fields{
					"Name":    Equal("url"),
					"Preview": Equal("hi\n"),
					"Digest":  HavePrefix("sha256"),
				},
			))
			Expect(resource1Status.Outputs[1]).To(MatchFields(IgnoreExtras,
				Fields{
					"Name":    Equal("revision"),
					"Preview": Equal("bye\n"),
					"Digest":  HavePrefix("sha256"),
				},
			))
			Expect(resource1Status.Outputs[0].LastTransitionTime).ToNot(Equal(previousTime))
			Expect(resource1Status.Outputs[1].LastTransitionTime).ToNot(Equal(previousTime))

			Expect(len(resource2Status.Outputs)).To(Equal(1))
			Expect(resource2Status.Outputs[0].LastTransitionTime).To(Equal(previousTime))

			Expect(len(resource3Status.Outputs)).To(Equal(1))
			Expect(resource3Status.Outputs[0].LastTransitionTime).To(Equal(previousTime))

			Expect(rec.ResourceEventfCallCount()).To(Equal(2))

			evType, reason, messageFmt, resourceObj, fmtArgs := rec.ResourceEventfArgsForCall(0)
			Expect(evType).To(Equal("Normal"))
			Expect(reason).To(Equal(events.ResourceOutputChangedReason))
			Expect(messageFmt).To(Equal("[%s] found a new output in [%Q]"))
			Expect(fmtArgs).To(Equal([]interface{}{"resource1"}))
			Expect(resourceObj).To(Equal(stampedObj1))

			evType, reason, messageFmt, resourceObj, fmtArgs = rec.ResourceEventfArgsForCall(1)
			Expect(evType).To(Equal("Normal"))
			Expect(reason).To(Equal(events.ResourceHealthyStatusChangedReason))
			Expect(messageFmt).To(Equal("[%s] found healthy status in [%Q] changed to [%s]"))
			Expect(fmtArgs).To(Equal([]interface{}{"resource1", metav1.ConditionTrue}))
			Expect(resourceObj).To(Equal(stampedObj1))
		})

		Context("there is an error realizing resource 1 and resource 2", func() {
			BeforeEach(func() {
				resourceRealizer.DoReturnsOnCall(0, nil, nil, nil, errors.New("im in a bad state"))
				resourceRealizer.DoReturnsOnCall(1, nil, nil, nil, errors.New("im missing inputs"))

				obj = &unstructured.Unstructured{}
				obj.SetName("StampedObj")

				resourceRealizer.DoReturnsOnCall(2, reader3, obj, nil, nil)
			})

			It("the status uses the previous resource for resource 2", func() {
				resourceStatuses := statuses.NewResourceStatuses(previousResources, conditions.AddConditionForResourceSubmittedWorkload)

				err := rlzr.Realize(ctx, resourceRealizer, supplyChain.Name, realizer.MakeSupplychainOwnerResources(supplyChain), resourceStatuses)
				Expect(err).To(MatchError("im in a bad state"))

				Expect(evaluatedRealizedResourceNames).To(Equal([]string{"resource3"}))

				currentStatuses := resourceStatuses.GetCurrent()
				Expect(currentStatuses).To(HaveLen(3))

				var resource1Status v1alpha1.ResourceStatus
				var resource2Status v1alpha1.ResourceStatus
				var resource3Status v1alpha1.ResourceStatus

				for i := range currentStatuses {
					switch currentStatuses[i].Name {
					case "resource1":
						resource1Status = currentStatuses[i]
					case "resource2":
						resource2Status = currentStatuses[i]
					case "resource3":
						resource3Status = currentStatuses[i]
					}
				}

				// Error realizing resource1, no previous resource, realizedResource should be nil
				Expect(resource1Status.RealizedResource.Name).To(Equal("resource1"))
				Expect(resource1Status.RealizedResource.StampedRef).To(BeNil())
				Expect(resource1Status.RealizedResource.TemplateRef).To(BeNil())
				Expect(resource1Status.RealizedResource.Inputs).To(BeNil())
				Expect(resource1Status.RealizedResource.Outputs).To(BeNil())

				// Error realizing resource2, realizedResource should be previous resource
				Expect(resource2Status.Name).To(Equal(previousResources[0].Name))
				Expect(resource2Status.StampedRef).To(Equal(previousResources[0].StampedRef))
				Expect(resource2Status.TemplateRef).To(Equal(previousResources[0].TemplateRef))
				Expect(resource2Status.Inputs).To(Equal(previousResources[0].Inputs))
				Expect(resource2Status.Outputs).To(Equal(previousResources[0].Outputs))
				Expect(resource2Status.Conditions).ToNot(Equal(previousResources[0].Conditions))
				Expect(len(resource2Status.Conditions)).To(Equal(3))

				Expect(resource2Status.Conditions).To(ContainElement(MatchFields(IgnoreExtras, Fields{
					"Type":   Equal("ResourceSubmitted"),
					"Status": Equal(metav1.ConditionFalse),
				})))
				Expect(resource2Status.Conditions).To(ContainElement(MatchFields(IgnoreExtras, Fields{
					"Type":   Equal("Healthy"),
					"Status": Equal(metav1.ConditionTrue),
					"Reason": Equal("HealthyReasonFromBefore"),
				})))
				Expect(resource2Status.Conditions).To(ContainElement(MatchFields(IgnoreExtras, Fields{
					"Type":   Equal("Ready"),
					"Status": Equal(metav1.ConditionFalse),
				})))

				// No error realizing resource3, realizedResource should be a new resource
				Expect(resource3Status.Name).To(Equal(previousResources[1].Name))
				Expect(resource3Status.StampedRef).ToNot(Equal(previousResources[1].StampedRef))
				Expect(resource3Status.TemplateRef).ToNot(Equal(previousResources[1].TemplateRef))
				Expect(len(resource3Status.Conditions)).To(Equal(3))

				Expect(resource3Status.Conditions).To(ContainElement(MatchFields(IgnoreExtras, Fields{
					"Type":   Equal("ResourceSubmitted"),
					"Status": Equal(metav1.ConditionTrue),
				})))
				Expect(resource3Status.Conditions).To(ContainElement(MatchFields(IgnoreExtras, Fields{
					"Type":   Equal("Healthy"),
					"Status": Equal(metav1.ConditionTrue),
					"Reason": Equal("EvaluatorSaysSo"),
				})))
				Expect(resource3Status.Conditions).To(ContainElement(MatchFields(IgnoreExtras, Fields{
					"Type":   Equal("Ready"),
					"Status": Equal(metav1.ConditionTrue),
				})))
			})
		})
	})
})<|MERGE_RESOLUTION|>--- conflicted
+++ resolved
@@ -159,11 +159,7 @@
 				Expect(blueprintName).To(Equal("greatest-supply-chain"))
 				if resource.Name == "resource1" {
 					Expect(outputs).To(Equal(realizer.NewOutputs()))
-<<<<<<< HEAD
-					template, err := templates.NewReaderFromAPI(template1)
-=======
 					reader, err := templates.NewReaderFromAPI(template1)
->>>>>>> a07b19e7
 					Expect(err).NotTo(HaveOccurred())
 					stampedObj := &unstructured.Unstructured{}
 					stampedObj.SetName("obj1")
@@ -175,11 +171,7 @@
 					expectedSecondResourceOutputs.AddOutput("resource1", outputFromFirstResource)
 					Expect(outputs).To(Equal(expectedSecondResourceOutputs))
 				}
-<<<<<<< HEAD
-				template, err := templates.NewReaderFromAPI(template2)
-=======
 				reader, err := templates.NewReaderFromAPI(template2)
->>>>>>> a07b19e7
 				Expect(err).NotTo(HaveOccurred())
 				stampedObj := &unstructured.Unstructured{}
 				stampedObj.SetName("obj2")
@@ -304,11 +296,7 @@
 		})
 
 		It("returns the first error encountered realizing a resource and continues to realize", func() {
-<<<<<<< HEAD
-			template, err := templates.NewReaderFromAPI(template2)
-=======
 			reader, err := templates.NewReaderFromAPI(template2)
->>>>>>> a07b19e7
 			Expect(err).NotTo(HaveOccurred())
 			resourceRealizer.DoReturnsOnCall(0, nil, nil, nil, errors.New("realizing is hard"))
 			resourceRealizer.DoReturnsOnCall(1, reader, &unstructured.Unstructured{}, nil, nil)
@@ -329,15 +317,9 @@
 
 	Context("there are previous resources", func() {
 		var (
-<<<<<<< HEAD
-			templateModel1    templates.Reader
-			templateModel2    templates.Reader
-			templateModel3    templates.Reader
-=======
 			reader1           templates.Reader
 			reader2           templates.Reader
 			reader3           templates.Reader
->>>>>>> a07b19e7
 			obj               *unstructured.Unstructured
 			previousResources []v1alpha1.ResourceStatus
 			previousTime      metav1.Time
@@ -445,11 +427,7 @@
 					Name: "my-source-2-template",
 				},
 			}
-<<<<<<< HEAD
-			templateModel1, err = templates.NewReaderFromAPI(template1)
-=======
 			reader1, err = templates.NewReaderFromAPI(template1)
->>>>>>> a07b19e7
 			Expect(err).NotTo(HaveOccurred())
 
 			template2 := &v1alpha1.ClusterImageTemplate{
@@ -458,11 +436,7 @@
 					Name: "my-image-template",
 				},
 			}
-<<<<<<< HEAD
-			templateModel2, err = templates.NewReaderFromAPI(template2)
-=======
 			reader2, err = templates.NewReaderFromAPI(template2)
->>>>>>> a07b19e7
 			Expect(err).NotTo(HaveOccurred())
 
 			template3 := &v1alpha1.ClusterConfigTemplate{
@@ -471,11 +445,7 @@
 					Name: "my-config-template",
 				},
 			}
-<<<<<<< HEAD
-			templateModel3, err = templates.NewReaderFromAPI(template3)
-=======
 			reader3, err = templates.NewReaderFromAPI(template3)
->>>>>>> a07b19e7
 			Expect(err).NotTo(HaveOccurred())
 
 			resourceRealizer.DoReturnsOnCall(0, reader1, &unstructured.Unstructured{}, nil, nil)
