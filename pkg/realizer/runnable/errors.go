--- conflicted
+++ resolved
@@ -88,7 +88,6 @@
 }
 
 func (e RetrieveOutputError) Error() string {
-<<<<<<< HEAD
 	name := e.StampedObject.GetName()
 	if name == "" {
 		name = e.StampedObject.GetGenerateName()
@@ -97,8 +96,5 @@
 	return fmt.Errorf("unable to retrieve outputs from stamped object [%s/%s] of type [%s] for runnable [%s/%s]: %w",
 		e.StampedObject.GetNamespace(), name,
 		utils.GetFullyQualifiedType(e.StampedObject),
-=======
-	return fmt.Errorf("unable to retrieve outputs from stamped object for runnable [%s/%s]: %w",
->>>>>>> a9d8ec0a
 		e.Runnable.Namespace, e.Runnable.Name, e.Err).Error()
 }