// Copyright 2021 VMware
//
// Licensed under the Apache License, Version 2.0 (the "License");
// you may not use this file except in compliance with the License.
// You may obtain a copy of the License at
//
//     http://www.apache.org/licenses/LICENSE-2.0
//
// Unless required by applicable law or agreed to in writing, software
// distributed under the License is distributed on an "AS IS" BASIS,
// WITHOUT WARRANTIES OR CONDITIONS OF ANY KIND, either express or implied.
// See the License for the specific language governing permissions and
// limitations under the License.

package runnable_test

import (
	"context"
	"encoding/json"
	"errors"
	"fmt"
	"reflect"

	. "github.com/MakeNowJust/heredoc/dot"
	. "github.com/onsi/ginkgo"
	. "github.com/onsi/gomega"
	. "github.com/onsi/gomega/gstruct"
	apiextensionsv1 "k8s.io/apiextensions-apiserver/pkg/apis/apiextensions/v1"
	metav1 "k8s.io/apimachinery/pkg/apis/meta/v1"
	"k8s.io/apimachinery/pkg/apis/meta/v1/unstructured"
	"k8s.io/apimachinery/pkg/runtime"

	"github.com/vmware-tanzu/cartographer/pkg/apis/v1alpha1"
	realizer "github.com/vmware-tanzu/cartographer/pkg/realizer/runnable"
	"github.com/vmware-tanzu/cartographer/pkg/repository/repositoryfakes"
	"github.com/vmware-tanzu/cartographer/tests/resources"
)

var _ = Describe("Realizer", func() {
	var (
		ctx                 context.Context
		repository          *repositoryfakes.FakeRepository
		rlzr                realizer.Realizer
		runnable            *v1alpha1.Runnable
		createdUnstructured *unstructured.Unstructured
	)

	BeforeEach(func() {
		ctx = context.Background()
		repository = &repositoryfakes.FakeRepository{}
		rlzr = realizer.NewRealizer()

		runnable = &v1alpha1.Runnable{
			ObjectMeta: metav1.ObjectMeta{
				Name:      "my-runnable",
				Namespace: "my-important-ns",
			},
			Spec: v1alpha1.RunnableSpec{
				RunTemplateRef: v1alpha1.TemplateReference{
					Kind: "ClusterRunTemplate",
					Name: "my-template",
				},
			},
		}
	})

	Context("with a valid ClusterRunTemplate", func() {
		BeforeEach(func() {
			testObj := resources.TestObj{
				TypeMeta: metav1.TypeMeta{
					Kind:       "TestObj",
					APIVersion: "test.run/v1alpha1",
				},
				ObjectMeta: metav1.ObjectMeta{
					GenerateName: "my-stamped-resource-",
				},
				Spec: resources.TestSpec{
					Foo:   "is a string",
					Value: runtime.RawExtension{Raw: []byte(`"$(selected)$"`)},
				},
				Status: resources.TestStatus{
					ObservedGeneration: 1,
					Conditions: []metav1.Condition{{
						Type:               "Succeeded",
						Status:             "True",
						LastTransitionTime: metav1.Now(),
						Reason:             "",
					}},
				},
			}
			dbytes, err := json.Marshal(testObj)
			Expect(err).ToNot(HaveOccurred())

			var templateAPI = &v1alpha1.ClusterRunTemplate{
				Spec: v1alpha1.ClusterRunTemplateSpec{
					Outputs: map[string]string{
						"myout": "spec.foo",
					},
					Template: runtime.RawExtension{
						Raw: dbytes,
					},
				},
			}

			repository.GetRunTemplateReturns(templateAPI, nil)

			createdUnstructured = &unstructured.Unstructured{}

			repository.EnsureObjectExistsOnClusterStub = func(ctx context.Context, obj *unstructured.Unstructured, allowUpdate bool) error {
				createdUnstructured.Object = obj.Object
				return nil
			}

			repository.ListUnstructuredReturns([]*unstructured.Unstructured{createdUnstructured}, nil)
		})

		It("stamps out the resource from the template", func() {
			_, _, _ = rlzr.Realize(ctx, runnable, repository)

			Expect(repository.GetRunTemplateCallCount()).To(Equal(1))
			_, actualTemplate := repository.GetRunTemplateArgsForCall(0)
			Expect(actualTemplate).To(MatchFields(IgnoreExtras,
				Fields{
					"Kind": Equal("ClusterRunTemplate"),
					"Name": Equal("my-template"),
				},
			))

			Expect(repository.EnsureObjectExistsOnClusterCallCount()).To(Equal(1))
			_, stamped, allowUpdate := repository.EnsureObjectExistsOnClusterArgsForCall(0)
			Expect(allowUpdate).To(BeFalse())
			Expect(stamped.Object).To(
				MatchKeys(IgnoreExtras, Keys{
					"metadata": MatchKeys(IgnoreExtras, Keys{
						"generateName": Equal("my-stamped-resource-"),
					}),
					"apiVersion": Equal("test.run/v1alpha1"),
					"kind":       Equal("TestObj"),
					"spec": MatchKeys(IgnoreExtras, Keys{
						"foo": Equal("is a string"),
					}),
				}),
			)
		})

		It("does not return an error", func() {
			_, _, err := rlzr.Realize(ctx, runnable, repository)
			Expect(err).ToNot(HaveOccurred())
		})

		It("returns the outputs", func() {
			_, outputs, _ := rlzr.Realize(ctx, runnable, repository)
			Expect(outputs["myout"]).To(Equal(apiextensionsv1.JSON{Raw: []byte(`"is a string"`)}))
		})

		It("returns the stampedObject", func() {
			stampedObject, _, _ := rlzr.Realize(ctx, runnable, repository)
			Expect(stampedObject.Object["spec"]).To(Equal(map[string]interface{}{
				"foo":   "is a string",
				"value": nil,
			}))
			Expect(stampedObject.Object["apiVersion"]).To(Equal("test.run/v1alpha1"))
			Expect(stampedObject.Object["kind"]).To(Equal("TestObj"))
		})

		Context("error on EnsureObjectExistsOnCluster", func() {
			BeforeEach(func() {
				repository.EnsureObjectExistsOnClusterReturns(errors.New("some bad error"))
			})

			It("returns ApplyStampedObjectError", func() {
				_, _, err := rlzr.Realize(ctx, runnable, repository)
				Expect(err).To(HaveOccurred())
				Expect(err.Error()).To(ContainSubstring("some bad error"))
				Expect(reflect.TypeOf(err).String()).To(Equal("runnable.ApplyStampedObjectError"))
			})
		})

		Context("listing previously created objects fails", func() {
			BeforeEach(func() {
				repository.ListUnstructuredReturns(nil, errors.New("some list error"))
			})

			It("returns ListCreatedObjectsError", func() {
				_, _, err := rlzr.Realize(ctx, runnable, repository)
				Expect(err).To(HaveOccurred())
				Expect(err.Error()).To(ContainSubstring("some list error"))
				Expect(reflect.TypeOf(err).String()).To(Equal("runnable.ListCreatedObjectsError"))
			})
		})

		Context("runnable selector resolves successfully", func() {
			BeforeEach(func() {
				runnable.Spec.Selector = &v1alpha1.ResourceSelector{
					Resource: v1alpha1.ResourceType{
						APIVersion: "apiversion-to-be-selected",
						Kind:       "kind-to-be-selected",
					},
					MatchingLabels: map[string]string{"expected-label": "expected-value"},
				}
				repository.ListUnstructuredReturns([]*unstructured.Unstructured{{map[string]interface{}{"useful-value": "from-selected-object"}}}, nil)
			})

			It("makes the selected object available in the templating context", func() {
				_, _, _ = rlzr.Realize(ctx, runnable, repository)

				Expect(repository.ListUnstructuredCallCount()).To(Equal(2))
				_, clientQueryObjectForSelector := repository.ListUnstructuredArgsForCall(0)

				Expect(clientQueryObjectForSelector.GetAPIVersion()).To(Equal("apiversion-to-be-selected"))
				Expect(clientQueryObjectForSelector.GetKind()).To(Equal("kind-to-be-selected"))
				Expect(clientQueryObjectForSelector.GetLabels()).To(Equal(map[string]string{"expected-label": "expected-value"}))

				Expect(repository.EnsureObjectExistsOnClusterCallCount()).To(Equal(1))
				_, stamped, allowUpdate := repository.EnsureObjectExistsOnClusterArgsForCall(0)
				Expect(allowUpdate).To(BeFalse())
				Expect(stamped.Object).To(
					MatchKeys(IgnoreExtras, Keys{
						"metadata": MatchKeys(IgnoreExtras, Keys{
							"generateName": Equal("my-stamped-resource-"),
						}),
						"apiVersion": Equal("test.run/v1alpha1"),
						"kind":       Equal("TestObj"),
						"spec": MatchKeys(IgnoreExtras, Keys{
							"value": MatchKeys(IgnoreExtras, Keys{
								"useful-value": Equal("from-selected-object"),
							}),
						}),
					}),
				)
			})
		})

		Context("runnable selector matches too many objects", func() {
			BeforeEach(func() {
				runnable.Spec.Selector = &v1alpha1.ResourceSelector{
					Resource: v1alpha1.ResourceType{
						APIVersion: "apiversion-to-be-selected",
						Kind:       "kind-to-be-selected",
					},
					MatchingLabels: map[string]string{"expected-label": "expected-value"},
				}
				repository.ListUnstructuredReturns([]*unstructured.Unstructured{{map[string]interface{}{}}, {map[string]interface{}{}}}, nil)
			})

			It("returns ResolveSelectorError", func() {
				_, _, err := rlzr.Realize(ctx, runnable, repository)
				Expect(err).To(HaveOccurred())
				Expect(err.Error()).To(ContainSubstring(`unable to resolve selector [map[expected-label:expected-value]], apiVersion [apiversion-to-be-selected], kind [kind-to-be-selected]: selector matched multiple objects`))
				Expect(reflect.TypeOf(err).String()).To(Equal("runnable.ResolveSelectorError"))
			})
		})

		Context("runnable selector does not match any objects", func() {
			BeforeEach(func() {
				runnable.Spec.Selector = &v1alpha1.ResourceSelector{
					Resource: v1alpha1.ResourceType{
						APIVersion: "apiversion-to-be-selected",
						Kind:       "kind-to-be-selected",
					},
					MatchingLabels: map[string]string{"expected-label": "expected-value"},
				}
				repository.ListUnstructuredReturns([]*unstructured.Unstructured{}, nil)
			})

			It("returns ResolveSelectorError", func() {
				_, _, err := rlzr.Realize(ctx, runnable, repository)
				Expect(err).To(HaveOccurred())
				Expect(err.Error()).To(ContainSubstring(`unable to resolve selector [map[expected-label:expected-value]], apiVersion [apiversion-to-be-selected], kind [kind-to-be-selected]: selector did not match any objects`))
				Expect(reflect.TypeOf(err).String()).To(Equal("runnable.ResolveSelectorError"))
			})
		})

		Context("runnable selector cannot be resolved", func() {
			BeforeEach(func() {
				runnable.Spec.Selector = &v1alpha1.ResourceSelector{
					Resource: v1alpha1.ResourceType{
						APIVersion: "apiversion-to-be-selected",
						Kind:       "kind-to-be-selected",
					},
					MatchingLabels: map[string]string{"expected-label": "expected-value"},
				}
				repository.ListUnstructuredReturns(nil, fmt.Errorf("listing unstructured is hard"))
			})

			It("returns ResolveSelectorError", func() {
				_, _, err := rlzr.Realize(ctx, runnable, repository)
				Expect(err).To(HaveOccurred())
				Expect(err.Error()).To(ContainSubstring(`unable to resolve selector [map[expected-label:expected-value]], apiVersion [apiversion-to-be-selected], kind [kind-to-be-selected]: failed to list objects matching selector [map[expected-label:expected-value]]: listing unstructured is hard`))
				Expect(reflect.TypeOf(err).String()).To(Equal("runnable.ResolveSelectorError"))
			})
		})
	})

	Context("with unsatisfied output paths", func() {
		BeforeEach(func() {
			templateAPI := &v1alpha1.ClusterRunTemplate{
				Spec: v1alpha1.ClusterRunTemplateSpec{
					Outputs: map[string]string{
						"myout": "data.hasnot",
					},
					Template: runtime.RawExtension{
						Raw: []byte(D(`{
								"apiVersion": "v1",
								"kind": "ConfigMap",
								"metadata": { "generateName": "my-stamped-resource-" },
								"data": { "has": "is a string" }
							}`,
						)),
					},
				},
			}

			repository.GetRunTemplateReturns(templateAPI, nil)

			createdUnstructured = &unstructured.Unstructured{}

			repository.EnsureObjectExistsOnClusterStub = func(ctx context.Context, obj *unstructured.Unstructured, allowUpdate bool) error {
				createdUnstructured.Object = obj.Object
				return nil
			}

			repository.ListUnstructuredReturns([]*unstructured.Unstructured{createdUnstructured}, nil)
		})

		It("returns RetrieveOutputError", func() {
			_, _, err := rlzr.Realize(ctx, runnable, repository)
			Expect(err).To(HaveOccurred())
<<<<<<< HEAD
			Expect(err.Error()).To(ContainSubstring(`unable to retrieve outputs from stamped object for runnable [my-important-ns/my-runnable]: failed to evaluate path [data.hasnot]: evaluate: find results: hasnot is not found`))
=======
			Expect(err.Error()).To(ContainSubstring(`unable to retrieve outputs from stamped object for runnable 'my-important-ns/my-runnable': failed to evaluate path [data.hasnot]: evaluate: find results: hasnot is not found`))
>>>>>>> df97c69c
			Expect(reflect.TypeOf(err).String()).To(Equal("runnable.RetrieveOutputError"))
		})
	})

	Context("with an invalid ClusterRunTemplate", func() {
		BeforeEach(func() {
			templateAPI := &v1alpha1.ClusterRunTemplate{
				Spec: v1alpha1.ClusterRunTemplateSpec{
					Template: runtime.RawExtension{},
				},
			}
			repository.GetRunTemplateReturns(templateAPI, nil)
		})

		It("returns StampError", func() {
			_, _, err := rlzr.Realize(ctx, runnable, repository)
			Expect(err).To(HaveOccurred())
<<<<<<< HEAD
			Expect(err.Error()).To(ContainSubstring(`unable to stamp object [my-important-ns/my-runnable]: unmarshal to JSON: unexpected end of JSON input`))
=======
			Expect(err.Error()).To(ContainSubstring(`unable to stamp object 'my-important-ns/my-runnable': 'failed to unmarshal json resource template: unexpected end of JSON input'`))
>>>>>>> df97c69c
			Expect(reflect.TypeOf(err).String()).To(Equal("runnable.StampError"))
		})
	})

	Context("the ClusterRunTemplate cannot be fetched", func() {
		BeforeEach(func() {
			repository.GetRunTemplateReturns(nil, errors.New("Errol mcErrorFace"))

			runnable.Spec = v1alpha1.RunnableSpec{
				RunTemplateRef: v1alpha1.TemplateReference{
					Kind: "ClusterRunTemplate",
					Name: "my-template",
				},
			}
		})

		It("returns GetRunTemplateError", func() {
			_, _, err := rlzr.Realize(ctx, runnable, repository)
			Expect(err).To(HaveOccurred())
			Expect(err.Error()).To(ContainSubstring(`unable to get runnable [my-important-ns/my-runnable]: Errol mcErrorFace`))
			Expect(reflect.TypeOf(err).String()).To(Equal("runnable.GetRunTemplateError"))
		})
	})
})<|MERGE_RESOLUTION|>--- conflicted
+++ resolved
@@ -326,11 +326,7 @@
 		It("returns RetrieveOutputError", func() {
 			_, _, err := rlzr.Realize(ctx, runnable, repository)
 			Expect(err).To(HaveOccurred())
-<<<<<<< HEAD
 			Expect(err.Error()).To(ContainSubstring(`unable to retrieve outputs from stamped object for runnable [my-important-ns/my-runnable]: failed to evaluate path [data.hasnot]: evaluate: find results: hasnot is not found`))
-=======
-			Expect(err.Error()).To(ContainSubstring(`unable to retrieve outputs from stamped object for runnable 'my-important-ns/my-runnable': failed to evaluate path [data.hasnot]: evaluate: find results: hasnot is not found`))
->>>>>>> df97c69c
 			Expect(reflect.TypeOf(err).String()).To(Equal("runnable.RetrieveOutputError"))
 		})
 	})
@@ -348,11 +344,7 @@
 		It("returns StampError", func() {
 			_, _, err := rlzr.Realize(ctx, runnable, repository)
 			Expect(err).To(HaveOccurred())
-<<<<<<< HEAD
 			Expect(err.Error()).To(ContainSubstring(`unable to stamp object [my-important-ns/my-runnable]: unmarshal to JSON: unexpected end of JSON input`))
-=======
-			Expect(err.Error()).To(ContainSubstring(`unable to stamp object 'my-important-ns/my-runnable': 'failed to unmarshal json resource template: unexpected end of JSON input'`))
->>>>>>> df97c69c
 			Expect(reflect.TypeOf(err).String()).To(Equal("runnable.StampError"))
 		})
 	})
