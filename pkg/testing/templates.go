--- conflicted
+++ resolved
@@ -327,13 +327,8 @@
 		return nil, fmt.Errorf("get blueprint params failed: %w", err)
 	}
 
-<<<<<<< HEAD
-	paramGenerator := realizer.NewParamMerger([]v1alpha1.BlueprintParam{}, blueprintParams, workload.Spec.Params)
-	params := paramGenerator.Merge(template)
-=======
 	paramMerger := realizer.NewParamMerger([]v1alpha1.BlueprintParam{}, blueprintParams, workload.Spec.Params)
 	params := paramMerger.Merge(template)
->>>>>>> a07b19e7
 
 	templatingContext, err := i.createTemplatingContext(*workload, params)
 	if err != nil {
