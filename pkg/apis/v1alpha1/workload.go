--- conflicted
+++ resolved
@@ -60,23 +60,16 @@
 }
 
 type WorkloadSpec struct {
-	Params []Param `json:"params,omitempty"`
-	Source *Source `json:"source,omitempty"`
+	Params []Param         `json:"params,omitempty"`
+	Source *Source         `json:"source,omitempty"`
+	Build  WorkloadBuild   `json:"build,omitempty"`
+	Env    []corev1.EnvVar `json:"env,omitempty"`
 	// Image is a pre-built image in a registry. It is an alternative to defining source
 	// code.
-<<<<<<< HEAD
 	Image              *string                      `json:"image,omitempty"`
-	ServiceClaims      []WorkloadServiceClaim       `json:"serviceClaims,omitempty"`
-	Env                []corev1.EnvVar              `json:"env,omitempty"`
 	Resources          *corev1.ResourceRequirements `json:"resources,omitempty"`
 	ServiceAccountName string                       `json:"serviceAccountName,omitempty"`
-=======
-	Image         *string                      `json:"image,omitempty"`
-	ServiceClaims []WorkloadServiceClaim       `json:"serviceClaims,omitempty"`
-	Env           []corev1.EnvVar              `json:"env,omitempty"`
-	Build         WorkloadBuild                `json:"build,omitempty"`
-	Resources     *corev1.ResourceRequirements `json:"resources,omitempty"`
->>>>>>> 8a685fc5
+	ServiceClaims      []WorkloadServiceClaim       `json:"serviceClaims,omitempty"`
 }
 
 type WorkloadBuild struct {
