// Copyright 2021 VMware
//
// Licensed under the Apache License, Version 2.0 (the "License");
// you may not use this file except in compliance with the License.
// You may obtain a copy of the License at
//
//     http://www.apache.org/licenses/LICENSE-2.0
//
// Unless required by applicable law or agreed to in writing, software
// distributed under the License is distributed on an "AS IS" BASIS,
// WITHOUT WARRANTIES OR CONDITIONS OF ANY KIND, either express or implied.
// See the License for the specific language governing permissions and
// limitations under the License.

// +versionName=v1alpha1
// +groupName=carto.run
// +kubebuilder:object:generate=true

package v1alpha1

import (
	corev1 "k8s.io/api/core/v1"
	metav1 "k8s.io/apimachinery/pkg/apis/meta/v1"
)

const (
	WorkloadReady             = "Ready"
	WorkloadSupplyChainReady  = "SupplyChainReady"
	WorkloadResourceSubmitted = "ResourcesSubmitted"
)

const (
	ReadySupplyChainReason                               = "Ready"
	WorkloadLabelsMissingSupplyChainReason               = "WorkloadLabelsMissing"
	NotFoundSupplyChainReadyReason                       = "SupplyChainNotFound"
	MultipleMatchesSupplyChainReadyReason                = "MultipleSupplyChainMatches"
	ServiceAccountSecretErrorResourcesSubmittedReason    = "ServiceAccountSecretError"
	ResourceRealizerBuilderErrorResourcesSubmittedReason = "ResourceRealizerBuilderError"
)

// +kubebuilder:object:root=true
// +kubebuilder:subresource:status

type Workload struct {
	metav1.TypeMeta   `json:",inline"`
	metav1.ObjectMeta `json:"metadata"`
	Spec              WorkloadSpec   `json:"spec"`
	Status            WorkloadStatus `json:"status,omitempty"`
}

type WorkloadServiceClaim struct {
	Name string                         `json:"name"`
	Ref  *WorkloadServiceClaimReference `json:"ref,omitempty"`
}

type WorkloadServiceClaimReference struct {
	APIVersion string `json:"apiVersion"`
	Kind       string `json:"kind"`
	Name       string `json:"name"`
}

type WorkloadSpec struct {
	Params []Param         `json:"params,omitempty"`
	Source *Source         `json:"source,omitempty"`
	Build  WorkloadBuild   `json:"build,omitempty"`
	Env    []corev1.EnvVar `json:"env,omitempty"`
	// Image is a pre-built image in a registry. It is an alternative to defining source
	// code.
	Image              *string                      `json:"image,omitempty"`
<<<<<<< HEAD
	ServiceClaims      []WorkloadServiceClaim       `json:"serviceClaims,omitempty"`
	Env                []corev1.EnvVar              `json:"env,omitempty"`
	Resources          *corev1.ResourceRequirements `json:"resources,omitempty"`
	ServiceAccountName string                       `json:"serviceAccountName,omitempty"`
=======
	Resources          *corev1.ResourceRequirements `json:"resources,omitempty"`
	ServiceAccountName string                       `json:"serviceAccountName,omitempty"`
	ServiceClaims      []WorkloadServiceClaim       `json:"serviceClaims,omitempty"`
}

type WorkloadBuild struct {
	Env []corev1.EnvVar `json:"env,omitempty"`
>>>>>>> dc7ecd85
}

type WorkloadStatus struct {
	ObservedGeneration int64              `json:"observedGeneration,omitempty"`
	Conditions         []metav1.Condition `json:"conditions,omitempty"`
	SupplyChainRef     ObjectReference    `json:"supplyChainRef,omitempty"`
}

// +kubebuilder:object:root=true

type WorkloadList struct {
	metav1.TypeMeta `json:",inline"`
	metav1.ListMeta `json:"metadata,omitempty"`
	Items           []Workload `json:"items"`
}

func init() {
	SchemeBuilder.Register(
		&Workload{},
		&WorkloadList{},
	)
}<|MERGE_RESOLUTION|>--- conflicted
+++ resolved
@@ -67,12 +67,6 @@
 	// Image is a pre-built image in a registry. It is an alternative to defining source
 	// code.
 	Image              *string                      `json:"image,omitempty"`
-<<<<<<< HEAD
-	ServiceClaims      []WorkloadServiceClaim       `json:"serviceClaims,omitempty"`
-	Env                []corev1.EnvVar              `json:"env,omitempty"`
-	Resources          *corev1.ResourceRequirements `json:"resources,omitempty"`
-	ServiceAccountName string                       `json:"serviceAccountName,omitempty"`
-=======
 	Resources          *corev1.ResourceRequirements `json:"resources,omitempty"`
 	ServiceAccountName string                       `json:"serviceAccountName,omitempty"`
 	ServiceClaims      []WorkloadServiceClaim       `json:"serviceClaims,omitempty"`
@@ -80,7 +74,6 @@
 
 type WorkloadBuild struct {
 	Env []corev1.EnvVar `json:"env,omitempty"`
->>>>>>> dc7ecd85
 }
 
 type WorkloadStatus struct {
