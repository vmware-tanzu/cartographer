// Copyright 2021 VMware
//
// Licensed under the Apache License, Version 2.0 (the "License");
// you may not use this file except in compliance with the License.
// You may obtain a copy of the License at
//
//     http://www.apache.org/licenses/LICENSE-2.0
//
// Unless required by applicable law or agreed to in writing, software
// distributed under the License is distributed on an "AS IS" BASIS,
// WITHOUT WARRANTIES OR CONDITIONS OF ANY KIND, either express or implied.
// See the License for the specific language governing permissions and
// limitations under the License.

package v1alpha1_test

import (
	"reflect"

	. "github.com/onsi/ginkgo"
	. "github.com/onsi/gomega"

	"github.com/vmware-tanzu/cartographer/pkg/apis/v1alpha1"
)

var _ = Describe("Workload", func() {
	Describe("Workload Spec", func() {
		var (
			workloadSpec     v1alpha1.WorkloadSpec
			workloadSpecType reflect.Type
		)

		BeforeEach(func() {
			workloadSpecType = reflect.TypeOf(workloadSpec)
		})

<<<<<<< HEAD
		It("allows but does not require service account name", func() {
=======
		It("require service account name", func() {
>>>>>>> df97c69c
			metadataField, found := workloadSpecType.FieldByName("ServiceAccountName")
			Expect(found).To(BeTrue())
			jsonValue := metadataField.Tag.Get("json")
			Expect(jsonValue).To(ContainSubstring("serviceAccountName"))
<<<<<<< HEAD
			Expect(jsonValue).To(ContainSubstring("omitempty"))
=======
			Expect(jsonValue).NotTo(ContainSubstring("omitempty"))
>>>>>>> df97c69c
		})

		It("allows but does not require params", func() {
			metadataField, found := workloadSpecType.FieldByName("Params")
			Expect(found).To(BeTrue())
			jsonValue := metadataField.Tag.Get("json")
			Expect(jsonValue).To(ContainSubstring("params"))
			Expect(jsonValue).To(ContainSubstring("omitempty"))
		})

		It("allows but does not require source", func() {
			sourceField, found := workloadSpecType.FieldByName("Source")
			Expect(found).To(BeTrue())
			jsonValue := sourceField.Tag.Get("json")
			Expect(jsonValue).To(ContainSubstring("source"))
			Expect(jsonValue).To(ContainSubstring("omitempty"))
		})

		It("allows but does not require serviceclaims", func() {
			serviceClaimsField, found := workloadSpecType.FieldByName("ServiceClaims")
			Expect(found).To(BeTrue())
			jsonValue := serviceClaimsField.Tag.Get("json")
			Expect(jsonValue).To(ContainSubstring("serviceClaims"))
			Expect(jsonValue).To(ContainSubstring("omitempty"))
		})

		It("allows but does not require env", func() {
			envField, found := workloadSpecType.FieldByName("Env")
			Expect(found).To(BeTrue())
			jsonValue := envField.Tag.Get("json")
			Expect(jsonValue).To(ContainSubstring("env"))
			Expect(jsonValue).To(ContainSubstring("omitempty"))
		})

		It("allows but does not require resources", func() {
			resourcesField, found := workloadSpecType.FieldByName("Resources")
			Expect(found).To(BeTrue())
			jsonValue := resourcesField.Tag.Get("json")
			Expect(jsonValue).To(ContainSubstring("resources"))
			Expect(jsonValue).To(ContainSubstring("omitempty"))
		})
	})

	Describe("Workload Source", func() {
		var (
			workloadSource     v1alpha1.Source
			workloadSourceType reflect.Type
		)

		BeforeEach(func() {
			workloadSourceType = reflect.TypeOf(workloadSource)
		})

		It("allows but does not require git", func() {
			gitField, found := workloadSourceType.FieldByName("Git")
			Expect(found).To(BeTrue())
			jsonValue := gitField.Tag.Get("json")
			Expect(jsonValue).To(ContainSubstring("git"))
			Expect(jsonValue).To(ContainSubstring("omitempty"))
		})

		It("allows but does not require image", func() {
			imageField, found := workloadSourceType.FieldByName("Image")
			Expect(found).To(BeTrue())
			jsonValue := imageField.Tag.Get("json")
			Expect(jsonValue).To(ContainSubstring("image"))
			Expect(jsonValue).To(ContainSubstring("omitempty"))
		})

		It("allows but does not require a subpath", func() {
			subpathField, found := workloadSourceType.FieldByName("Subpath")
			Expect(found).To(BeTrue())
			jsonValue := subpathField.Tag.Get("json")
			Expect(jsonValue).To(ContainSubstring("subPath"))
			Expect(jsonValue).To(ContainSubstring("omitempty"))
		})
	})

	Describe("Workload Git", func() {
		var (
			workloadGit     v1alpha1.GitSource
			workloadGitType reflect.Type
		)

		BeforeEach(func() {
			workloadGitType = reflect.TypeOf(workloadGit)
		})

		It("allows but does not require url", func() {
			urlField, found := workloadGitType.FieldByName("URL")
			Expect(found).To(BeTrue())
			jsonValue := urlField.Tag.Get("json")
			Expect(jsonValue).To(ContainSubstring("url"))
			Expect(jsonValue).To(ContainSubstring("omitempty"))
		})

		It("allows but does not require ref", func() {
			refField, found := workloadGitType.FieldByName("Ref")
			Expect(found).To(BeTrue())
			jsonValue := refField.Tag.Get("json")
			Expect(jsonValue).To(ContainSubstring("ref"))
			Expect(jsonValue).To(ContainSubstring("omitempty"))
		})
	})

	Describe("Workload Git Ref", func() {
		var (
			workloadGitRef     v1alpha1.GitRef
			workloadGitRefType reflect.Type
		)

		BeforeEach(func() {
			workloadGitRefType = reflect.TypeOf(workloadGitRef)
		})

		It("allows but does not require branch", func() {
			branchField, found := workloadGitRefType.FieldByName("Branch")
			Expect(found).To(BeTrue())
			jsonValue := branchField.Tag.Get("json")
			Expect(jsonValue).To(ContainSubstring("branch"))
			Expect(jsonValue).To(ContainSubstring("omitempty"))
		})

		It("allows but does not require tag", func() {
			tagField, found := workloadGitRefType.FieldByName("Tag")
			Expect(found).To(BeTrue())
			jsonValue := tagField.Tag.Get("json")
			Expect(jsonValue).To(ContainSubstring("tag"))
			Expect(jsonValue).To(ContainSubstring("omitempty"))
		})

		It("allows but does not require commit", func() {
			commitField, found := workloadGitRefType.FieldByName("Commit")
			Expect(found).To(BeTrue())
			jsonValue := commitField.Tag.Get("json")
			Expect(jsonValue).To(ContainSubstring("commit"))
			Expect(jsonValue).To(ContainSubstring("omitempty"))
		})
	})

	Describe("Workload Param", func() {
		var (
			workloadParam     v1alpha1.Param
			workloadParamType reflect.Type
		)

		BeforeEach(func() {
			workloadParamType = reflect.TypeOf(workloadParam)
		})

		It("requires name", func() {
			nameField, found := workloadParamType.FieldByName("Name")
			Expect(found).To(BeTrue())
			jsonValue := nameField.Tag.Get("json")
			Expect(jsonValue).To(ContainSubstring("name"))
			Expect(jsonValue).NotTo(ContainSubstring("omitempty"))
		})

		It("requires value", func() {
			valueField, found := workloadParamType.FieldByName("Value")
			Expect(found).To(BeTrue())
			jsonValue := valueField.Tag.Get("json")
			Expect(jsonValue).To(ContainSubstring("value"))
			Expect(jsonValue).NotTo(ContainSubstring("omitempty"))
		})
	})
})<|MERGE_RESOLUTION|>--- conflicted
+++ resolved
@@ -34,20 +34,12 @@
 			workloadSpecType = reflect.TypeOf(workloadSpec)
 		})
 
-<<<<<<< HEAD
-		It("allows but does not require service account name", func() {
-=======
 		It("require service account name", func() {
->>>>>>> df97c69c
 			metadataField, found := workloadSpecType.FieldByName("ServiceAccountName")
 			Expect(found).To(BeTrue())
 			jsonValue := metadataField.Tag.Get("json")
 			Expect(jsonValue).To(ContainSubstring("serviceAccountName"))
-<<<<<<< HEAD
-			Expect(jsonValue).To(ContainSubstring("omitempty"))
-=======
 			Expect(jsonValue).NotTo(ContainSubstring("omitempty"))
->>>>>>> df97c69c
 		})
 
 		It("allows but does not require params", func() {
