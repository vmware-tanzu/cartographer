--- conflicted
+++ resolved
@@ -194,16 +194,6 @@
 }
 
 type RealizedResource struct {
-<<<<<<< HEAD
-	Name        string                  `json:"name"`
-	StampedRef  *corev1.ObjectReference `json:"stampedRef,omitempty"`
-	TemplateRef *corev1.ObjectReference `json:"templateRef,omitempty"`
-	Inputs      []Input                 `json:"inputs,omitempty"`
-	Outputs     []Output                `json:"outputs,omitempty"`
-}
-
-type Input struct {
-=======
 	// Name is the name of the resource in the blueprint
 	Name string `json:"name"`
 
@@ -222,16 +212,10 @@
 
 type Input struct {
 	// Name is the name of the resource in the blueprint whose output the resource consumes as an input
->>>>>>> 9ba7b03e
 	Name string `json:"name"`
 }
 
 type Output struct {
-<<<<<<< HEAD
-	Name               string      `json:"name"`
-	Preview            string      `json:"preview"`
-	Digest             string      `json:"digest"`
-=======
 	// Name is the output type generated from the resource [url, revision, image or config]
 	Name string `json:"name"`
 
@@ -242,6 +226,5 @@
 	Digest string `json:"digest"`
 
 	// LastTransitionTime is a timestamp of the last time the value changed
->>>>>>> 9ba7b03e
 	LastTransitionTime metav1.Time `json:"lastTransitionTime"`
 }