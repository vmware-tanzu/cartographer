// Copyright 2021 VMware
//
// Licensed under the Apache License, Version 2.0 (the "License");
// you may not use this file except in compliance with the License.
// You may obtain a copy of the License at
//
//     http://www.apache.org/licenses/LICENSE-2.0
//
// Unless required by applicable law or agreed to in writing, software
// distributed under the License is distributed on an "AS IS" BASIS,
// WITHOUT WARRANTIES OR CONDITIONS OF ANY KIND, either express or implied.
// See the License for the specific language governing permissions and
// limitations under the License.

package registrar

//go:generate go run github.com/maxbrunsfeld/counterfeiter/v6 -generate

import (
	"context"
	"fmt"
<<<<<<< HEAD
=======

>>>>>>> df97c69c
	rbacv1 "k8s.io/api/rbac/v1"
	"k8s.io/apimachinery/pkg/types"
	"sigs.k8s.io/controller-runtime/pkg/client"
	"sigs.k8s.io/controller-runtime/pkg/reconcile"

	"github.com/vmware-tanzu/cartographer/pkg/apis/v1alpha1"
)

//counterfeiter:generate sigs.k8s.io/controller-runtime/pkg/client.Client

//counterfeiter:generate . Logger
type Logger interface {
	Error(err error, msg string, keysAndValues ...interface{})
}

type Mapper struct {
	Client client.Client
	// fixme We should accept the context, not the logger - then we get the right logger and so does the client
	Logger Logger
}

func (mapper *Mapper) TemplateToDeliverableRequests(template client.Object) []reconcile.Request {
	deliveries := mapper.templateToDeliveries(template)

	var requests []reconcile.Request
	for _, delivery := range deliveries {
		reqs := mapper.ClusterDeliveryToDeliverableRequests(&delivery)
		requests = append(requests, reqs...)
	}

	return requests
}

func (mapper *Mapper) TemplateToWorkloadRequests(template client.Object) []reconcile.Request {
	supplyChains := mapper.templateToSupplyChains(template)

	var requests []reconcile.Request
	for _, supplyChain := range supplyChains {
		reqs := mapper.ClusterSupplyChainToWorkloadRequests(&supplyChain)
		requests = append(requests, reqs...)
	}

	return requests
}

func (mapper *Mapper) templateToSupplyChains(template client.Object) []v1alpha1.ClusterSupplyChain {
	templateName := template.GetName()

	err := mapper.addGVK(template)
	if err != nil {
		mapper.Logger.Error(err, fmt.Sprintf("could not get GVK for template: %s", templateName))
		return nil
	}

	list := &v1alpha1.ClusterSupplyChainList{}

	err = mapper.Client.List(
		context.TODO(),
		list,
	)

	if err != nil {
		mapper.Logger.Error(err, "list ClusterSupplyChains")
		return nil
	}

	templateKind := template.GetObjectKind().GroupVersionKind().Kind

	var supplyChains []v1alpha1.ClusterSupplyChain
	for _, sc := range list.Items {
		for _, res := range sc.Spec.Resources {
			if res.TemplateRef.Kind == templateKind && res.TemplateRef.Name == templateName {
				supplyChains = append(supplyChains, sc)
			}
		}
	}
	return supplyChains
}

func (mapper *Mapper) ClusterSupplyChainToWorkloadRequests(object client.Object) []reconcile.Request {
	var err error

	supplyChain, ok := object.(*v1alpha1.ClusterSupplyChain)
	if !ok {
		mapper.Logger.Error(nil, "cluster supply chain to workload requests: cast to ClusterSupplyChain failed")
		return nil
	}

	list := &v1alpha1.WorkloadList{}

	err = mapper.Client.List(context.TODO(), list,
		client.InNamespace(supplyChain.Namespace),
		client.MatchingLabels(supplyChain.Spec.Selector))
	if err != nil {
		mapper.Logger.Error(fmt.Errorf("client list: %w", err), "cluster supply chain to workload requests: client list")
		return nil
	}

	var requests []reconcile.Request
	for _, workload := range list.Items {
		requests = append(requests, reconcile.Request{
			NamespacedName: types.NamespacedName{
				Name:      workload.Name,
				Namespace: workload.Namespace,
			},
		})
	}

	return requests
}

func (mapper *Mapper) ClusterDeliveryToDeliverableRequests(object client.Object) []reconcile.Request {
	var err error

	delivery, ok := object.(*v1alpha1.ClusterDelivery)
	if !ok {
		mapper.Logger.Error(nil, "cluster delivery to deliverable requests: cast to ClusterDelivery failed")
		return nil
	}

	list := &v1alpha1.DeliverableList{}

	err = mapper.Client.List(context.TODO(), list,
		client.InNamespace(delivery.Namespace),
		client.MatchingLabels(delivery.Spec.Selector))
	if err != nil {
		mapper.Logger.Error(fmt.Errorf("client list: %w", err), "cluster delivery to deliverable requests: client list")
		return nil
	}

	var requests []reconcile.Request
	for _, deliverable := range list.Items {
		requests = append(requests, reconcile.Request{
			NamespacedName: types.NamespacedName{
				Name:      deliverable.Name,
				Namespace: deliverable.Namespace,
			},
		})
	}

	return requests
}

func (mapper *Mapper) RunTemplateToRunnableRequests(object client.Object) []reconcile.Request {
	var err error

	runTemplate, ok := object.(*v1alpha1.ClusterRunTemplate)
	if !ok {
		mapper.Logger.Error(nil, "run template to runnable requests: cast to run template failed")
		return nil
	}

	list := &v1alpha1.RunnableList{}

	err = mapper.Client.List(context.TODO(), list)
	if err != nil {
		mapper.Logger.Error(fmt.Errorf("client list: %w", err), "run template to runnable requests: client list")
		return nil
	}

	var requests []reconcile.Request
	for _, runnable := range list.Items {

		if runTemplateRefMatch(runnable.Spec.RunTemplateRef, runTemplate) {
			requests = append(requests, reconcile.Request{
				NamespacedName: types.NamespacedName{
					Name:      runnable.Name,
					Namespace: runnable.Namespace,
				},
			})
		}
	}

	return requests
}

// addGVK fulfills the 'GVK of an object returned from the APIServer
// https://github.com/kubernetes-sigs/controller-runtime/issues/1517#issuecomment-844703142
func (mapper *Mapper) addGVK(obj client.Object) error {
	gvks, unversioned, err := mapper.Client.Scheme().ObjectKinds(obj)
	if err != nil {
		return fmt.Errorf("missing apiVersion or kind: %s err: %w", obj.GetName(), err)
	}

	if unversioned {
		return fmt.Errorf("unversioned object: %s", obj.GetName())
	}

	if len(gvks) != 1 {
		return fmt.Errorf("unexpected GVK count: %s", obj.GetName())
	}

	obj.GetObjectKind().SetGroupVersionKind(gvks[0])
	return nil
}

func (mapper *Mapper) TemplateToSupplyChainRequests(template client.Object) []reconcile.Request {
	supplyChains := mapper.templateToSupplyChains(template)

	var requests []reconcile.Request
	for _, supplyChain := range supplyChains {
		requests = append(requests, reconcile.Request{
			NamespacedName: types.NamespacedName{
				Name: supplyChain.Name,
			},
		})
	}

	return requests
}

func (mapper *Mapper) TemplateToDeliveryRequests(template client.Object) []reconcile.Request {
	deliveries := mapper.templateToDeliveries(template)

	var requests []reconcile.Request
	for _, delivery := range deliveries {
		requests = append(requests, reconcile.Request{
			NamespacedName: types.NamespacedName{
				Name: delivery.Name,
			},
		})
	}

	return requests
}

func (mapper *Mapper) templateToDeliveries(template client.Object) []v1alpha1.ClusterDelivery {
	templateName := template.GetName()

	err := mapper.addGVK(template)
	if err != nil {
		mapper.Logger.Error(err, fmt.Sprintf("could not get GVK for template: %s", templateName))
		return nil
	}

	list := &v1alpha1.ClusterDeliveryList{}

	err = mapper.Client.List(
		context.TODO(),
		list,
	)

	if err != nil {
		mapper.Logger.Error(err, "list ClusterDeliveries")
		return nil
	}

	templateKind := template.GetObjectKind().GroupVersionKind().Kind

	var deliveries []v1alpha1.ClusterDelivery
	for _, delivery := range list.Items {
		for _, res := range delivery.Spec.Resources {
			if res.TemplateRef.Kind == templateKind && res.TemplateRef.Name == templateName {
				deliveries = append(deliveries, delivery)
			}
		}
	}
	return deliveries
}

func runTemplateRefMatch(ref v1alpha1.TemplateReference, runTemplate *v1alpha1.ClusterRunTemplate) bool {
	if ref.Name != runTemplate.Name {
		return false
	}

	return ref.Kind == "ClusterRunTemplate" || ref.Kind == ""
}

func (mapper *Mapper) ServiceAccountToWorkloadRequests(serviceAccountObject client.Object) []reconcile.Request {
	list := &v1alpha1.WorkloadList{}

	err := mapper.Client.List(context.TODO(), list)
	if err != nil {
		mapper.Logger.Error(fmt.Errorf("client list: %w", err), "service account to workload requests: list workloads")
		return nil
	}

	var requests []reconcile.Request
	for _, workload := range list.Items {
		if mapper.serviceAccountMatch(&workload, serviceAccountObject) {
			requests = append(requests, reconcile.Request{
				NamespacedName: types.NamespacedName{
					Name:      workload.Name,
					Namespace: workload.Namespace,
				},
			})
		}
	}

	return requests
}

func (mapper *Mapper) serviceAccountMatch(workload *v1alpha1.Workload, object client.Object) bool {
	return workload.Namespace == object.GetNamespace() && workload.Spec.ServiceAccountName == object.GetName()
}

func (mapper *Mapper) RoleBindingToWorkloadRequests(roleBindingObject client.Object) []reconcile.Request {
	roleBinding, ok := roleBindingObject.(*rbacv1.RoleBinding)
	if !ok {
		mapper.Logger.Error(nil, "role binding to workload requests: cast to RoleBinding failed")
		return nil
	}

	for _, subject := range roleBinding.Subjects {
		if subject.APIGroup == "" && subject.Kind == "ServiceAccount" {
			var serviceAccountObject client.Object
			serviceAccountKey := client.ObjectKey{
				Namespace: subject.Name,
				Name:      subject.Namespace,
			}
			err := mapper.Client.Get(context.TODO(), serviceAccountKey, serviceAccountObject)
			if err != nil {
				mapper.Logger.Error(fmt.Errorf("client get: %w", err), "role binding to workload requests: get service account")
			}
			return mapper.ServiceAccountToWorkloadRequests(serviceAccountObject)
		}
	}

	return []reconcile.Request{}
}

func (mapper *Mapper) ClusterRoleBindingToWorkloadRequests(clusterRoleBindingObject client.Object) []reconcile.Request {
	clusterRoleBinding, ok := clusterRoleBindingObject.(*rbacv1.ClusterRoleBinding)
	if !ok {
		mapper.Logger.Error(nil, "cluster role binding to workload requests: cast to ClusterRoleBinding failed")
		return nil
	}

	for _, subject := range clusterRoleBinding.Subjects {
		if subject.APIGroup == "" && subject.Kind == "ServiceAccount" {
			var serviceAccountObject client.Object
			serviceAccountKey := client.ObjectKey{
				Namespace: subject.Name,
				Name:      subject.Namespace,
			}
			err := mapper.Client.Get(context.TODO(), serviceAccountKey, serviceAccountObject)
			if err != nil {
				mapper.Logger.Error(fmt.Errorf("client get: %w", err), "cluster role binding to workload requests: get service account")
				return []reconcile.Request{}
			}
			return mapper.ServiceAccountToWorkloadRequests(serviceAccountObject)
		}
	}

	return []reconcile.Request{}
}

func (mapper *Mapper) RoleToWorkloadRequests(roleObject client.Object) []reconcile.Request {
	role, ok := roleObject.(*rbacv1.Role)
	if !ok {
		mapper.Logger.Error(nil, "role to workload requests: cast to Role failed")
		return nil
	}

	list := &rbacv1.RoleBindingList{}

	err := mapper.Client.List(context.TODO(), list)
	if err != nil {
		mapper.Logger.Error(fmt.Errorf("client list: %w", err), "role to workload requests: list role bindings")
		return nil
	}

	var requests []reconcile.Request
	for _, roleBinding := range list.Items {
		if roleBinding.RoleRef.APIGroup == "" && roleBinding.RoleRef.Kind == "Role" && roleBinding.RoleRef.Name == role.Name && roleBinding.Namespace == role.Namespace {
			requests = append(requests, mapper.RoleBindingToWorkloadRequests(&roleBinding)...)
		}
<<<<<<< HEAD
		return requests
	}

	return []reconcile.Request{}
=======
	}

	return requests
>>>>>>> df97c69c
}

func (mapper *Mapper) ClusterRoleToWorkloadRequests(clusterRoleObject client.Object) []reconcile.Request {
	clusterRole, ok := clusterRoleObject.(*rbacv1.Role)
	if !ok {
		mapper.Logger.Error(nil, "cluster role to workload requests: cast to ClusterRole failed")
		return nil
	}

	clusterRoleBindingList := &rbacv1.ClusterRoleBindingList{}

	err := mapper.Client.List(context.TODO(), clusterRoleBindingList)
	if err != nil {
		mapper.Logger.Error(fmt.Errorf("client list: %w", err), "cluster role to workload requests: list cluster role bindings")
		return nil
	}

	var requests []reconcile.Request

	for _, clusterRoleBinding := range clusterRoleBindingList.Items {
		if clusterRoleBinding.RoleRef.APIGroup == "" && clusterRoleBinding.RoleRef.Kind == "ClusterRole" && clusterRoleBinding.RoleRef.Name == clusterRole.Name {
			requests = append(requests, mapper.ClusterRoleBindingToWorkloadRequests(&clusterRoleBinding)...)
		}
	}

	roleBindingList := &rbacv1.RoleBindingList{}

	err = mapper.Client.List(context.TODO(), roleBindingList)
	if err != nil {
		mapper.Logger.Error(fmt.Errorf("client list: %w", err), "cluster role role to workload requests: list role bindings")
		return nil
	}

	for _, roleBinding := range roleBindingList.Items {
		if roleBinding.RoleRef.APIGroup == "" && roleBinding.RoleRef.Kind == "ClusterRole" && roleBinding.RoleRef.Name == clusterRole.Name {
			requests = append(requests, mapper.RoleBindingToWorkloadRequests(&roleBinding)...)
		}
	}

	return requests
}<|MERGE_RESOLUTION|>--- conflicted
+++ resolved
@@ -19,10 +19,7 @@
 import (
 	"context"
 	"fmt"
-<<<<<<< HEAD
-=======
-
->>>>>>> df97c69c
+
 	rbacv1 "k8s.io/api/rbac/v1"
 	"k8s.io/apimachinery/pkg/types"
 	"sigs.k8s.io/controller-runtime/pkg/client"
@@ -390,16 +387,9 @@
 		if roleBinding.RoleRef.APIGroup == "" && roleBinding.RoleRef.Kind == "Role" && roleBinding.RoleRef.Name == role.Name && roleBinding.Namespace == role.Namespace {
 			requests = append(requests, mapper.RoleBindingToWorkloadRequests(&roleBinding)...)
 		}
-<<<<<<< HEAD
-		return requests
-	}
-
-	return []reconcile.Request{}
-=======
-	}
-
-	return requests
->>>>>>> df97c69c
+	}
+
+	return requests
 }
 
 func (mapper *Mapper) ClusterRoleToWorkloadRequests(clusterRoleObject client.Object) []reconcile.Request {
