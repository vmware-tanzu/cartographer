--- conflicted
+++ resolved
@@ -372,11 +372,7 @@
 
 		It("calls the condition manager to report the resources have been submitted", func() {
 			_, _ = reconciler.Reconcile(ctx, req)
-<<<<<<< HEAD
-			Expect(conditionManager.AddPositiveArgsForCall(1)).To(Equal(conditions.ResourcesSubmittedCondition(v1alpha1.OwnerResourcesSubmitted)))
-=======
 			Expect(conditionManager.AddPositiveArgsForCall(1)).To(Equal(conditions.ResourcesSubmittedCondition(true)))
->>>>>>> 3d8a5450
 		})
 
 		It("watches the stampedObjects kinds", func() {
@@ -484,11 +480,7 @@
 
 				It("calls the condition manager to report", func() {
 					_, _ = reconciler.Reconcile(ctx, req)
-<<<<<<< HEAD
-					Expect(conditionManager.AddPositiveArgsForCall(1)).To(Equal(conditions.TemplateObjectRetrievalFailureCondition(v1alpha1.OwnerResourcesSubmitted, templateError)))
-=======
 					Expect(conditionManager.AddPositiveArgsForCall(1)).To(Equal(conditions.TemplateObjectRetrievalFailureCondition(true, templateError)))
->>>>>>> 3d8a5450
 				})
 
 				It("returns an unhandled error and requeues", func() {
@@ -529,11 +521,7 @@
 
 				It("calls the condition manager to report", func() {
 					_, _ = reconciler.Reconcile(ctx, req)
-<<<<<<< HEAD
-					Expect(conditionManager.AddPositiveArgsForCall(1)).To(Equal(conditions.TemplateStampFailureCondition(v1alpha1.OwnerResourcesSubmitted, stampError)))
-=======
 					Expect(conditionManager.AddPositiveArgsForCall(1)).To(Equal(conditions.TemplateStampFailureCondition(true, stampError)))
->>>>>>> 3d8a5450
 				})
 
 				It("does not return an error", func() {
@@ -579,11 +567,7 @@
 
 				It("calls the condition manager to report", func() {
 					_, _ = reconciler.Reconcile(ctx, req)
-<<<<<<< HEAD
-					Expect(conditionManager.AddPositiveArgsForCall(1)).To(Equal(conditions.TemplateRejectedByAPIServerCondition(v1alpha1.OwnerResourcesSubmitted, stampedObjectError)))
-=======
 					Expect(conditionManager.AddPositiveArgsForCall(1)).To(Equal(conditions.TemplateRejectedByAPIServerCondition(true, stampedObjectError)))
->>>>>>> 3d8a5450
 				})
 
 				It("returns an unhandled error and requeues", func() {
@@ -632,11 +616,7 @@
 
 				It("calls the condition manager to report", func() {
 					_, _ = reconciler.Reconcile(ctx, req)
-<<<<<<< HEAD
-					Expect(conditionManager.AddPositiveArgsForCall(1)).To(Equal(conditions.TemplateRejectedByAPIServerCondition(v1alpha1.OwnerResourcesSubmitted, stampedObjectError)))
-=======
 					Expect(conditionManager.AddPositiveArgsForCall(1)).To(Equal(conditions.TemplateRejectedByAPIServerCondition(true, stampedObjectError)))
->>>>>>> 3d8a5450
 				})
 
 				It("handles the error and logs it", func() {
@@ -815,11 +795,7 @@
 
 					It("calls the condition manager to report", func() {
 						_, _ = reconciler.Reconcile(ctx, req)
-<<<<<<< HEAD
-						Expect(conditionManager.AddPositiveArgsForCall(1)).To(Equal(conditions.MissingValueAtPathCondition(v1alpha1.OwnerResourcesSubmitted, stampedObject, "this.wont.find.anything")))
-=======
 						Expect(conditionManager.AddPositiveArgsForCall(1)).To(Equal(conditions.MissingValueAtPathCondition(true, stampedObject, "this.wont.find.anything")))
->>>>>>> 3d8a5450
 					})
 
 					It("does not return an error", func() {
@@ -859,11 +835,7 @@
 
 					It("calls the condition manager to report", func() {
 						_, _ = reconciler.Reconcile(ctx, req)
-<<<<<<< HEAD
-						Expect(conditionManager.AddPositiveArgsForCall(1)).To(Equal(conditions.UnknownResourceErrorCondition(v1alpha1.OwnerResourcesSubmitted, retrieveError)))
-=======
 						Expect(conditionManager.AddPositiveArgsForCall(1)).To(Equal(conditions.UnknownResourceErrorCondition(true, retrieveError)))
->>>>>>> 3d8a5450
 					})
 
 					It("does not return an error", func() {
@@ -914,11 +886,7 @@
 				It("calls the condition manager to report", func() {
 					_, _ = reconciler.Reconcile(ctx, req)
 					Expect(conditionManager.AddPositiveArgsForCall(1)).To(
-<<<<<<< HEAD
-						Equal(conditions.ResolveTemplateOptionsErrorCondition(v1alpha1.OwnerResourcesSubmitted, resolveOptionErr)))
-=======
 						Equal(conditions.ResolveTemplateOptionsErrorCondition(true, resolveOptionErr)))
->>>>>>> 3d8a5450
 				})
 
 				It("does not return an error", func() {
@@ -958,11 +926,7 @@
 				It("calls the condition manager to report", func() {
 					_, _ = reconciler.Reconcile(ctx, req)
 					Expect(conditionManager.AddPositiveArgsForCall(1)).To(
-<<<<<<< HEAD
-						Equal(conditions.TemplateOptionsMatchErrorCondition(v1alpha1.OwnerResourcesSubmitted, templateOptionsMatchErr)))
-=======
 						Equal(conditions.TemplateOptionsMatchErrorCondition(true, templateOptionsMatchErr)))
->>>>>>> 3d8a5450
 				})
 
 				It("does not return an error", func() {
@@ -1017,11 +981,7 @@
 
 				It("calls the condition manager to report", func() {
 					_, _ = reconciler.Reconcile(ctx, req)
-<<<<<<< HEAD
-					Expect(conditionManager.AddPositiveArgsForCall(1)).To(Equal(conditions.UnknownResourceErrorCondition(v1alpha1.OwnerResourcesSubmitted, realizerError)))
-=======
 					Expect(conditionManager.AddPositiveArgsForCall(1)).To(Equal(conditions.UnknownResourceErrorCondition(true, realizerError)))
->>>>>>> 3d8a5450
 				})
 
 				It("returns an unhandled error and requeues", func() {
