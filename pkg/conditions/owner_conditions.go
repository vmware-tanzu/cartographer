--- conflicted
+++ resolved
@@ -34,20 +34,9 @@
 	}
 }
 
-<<<<<<< HEAD
 // -- Owner.ResourcesSubmitted
 
-func ResourcesSubmittedCondition(conditionType string) metav1.Condition {
-=======
-func getConditionType(isOwner bool) string {
-	if isOwner {
-		return v1alpha1.OwnerResourcesSubmitted
-	} else {
-		return v1alpha1.ResourceSubmitted
-	}
-}
 func ResourcesSubmittedCondition(isOwner bool) metav1.Condition {
->>>>>>> 3d8a5450
 	return metav1.Condition{
 		Type:   getConditionType(isOwner),
 		Status: metav1.ConditionTrue,
@@ -55,14 +44,10 @@
 	}
 }
 
-<<<<<<< HEAD
 // -- ResourceSubmitted conditions &&
 // -- ResourcesSubmitted conditions
 
-func TemplateObjectRetrievalFailureCondition(conditionType string, err error) metav1.Condition {
-=======
 func TemplateObjectRetrievalFailureCondition(isOwner bool, err error) metav1.Condition {
->>>>>>> 3d8a5450
 	return metav1.Condition{
 		Type:    getConditionType(isOwner),
 		Status:  metav1.ConditionFalse,
@@ -130,6 +115,14 @@
 	}
 }
 
+func getConditionType(isOwner bool) string {
+	if isOwner {
+		return v1alpha1.OwnerResourcesSubmitted
+	} else {
+		return v1alpha1.ResourceSubmitted
+	}
+}
+
 // -- ResourcesSubmitted conditions
 
 func ServiceAccountSecretNotFoundCondition(err error) metav1.Condition {
