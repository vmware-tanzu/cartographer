# Copyright 2021 VMware
#
# Licensed under the Apache License, Version 2.0 (the "License");
# you may not use this file except in compliance with the License.
# You may obtain a copy of the License at
#
#     http://www.apache.org/licenses/LICENSE-2.0
#
# Unless required by applicable law or agreed to in writing, software
# distributed under the License is distributed on an "AS IS" BASIS,
# WITHOUT WARRANTIES OR CONDITIONS OF ANY KIND, either express or implied.
# See the License for the specific language governing permissions and
# limitations under the License.

---
apiVersion: carto.run/v1alpha1
kind: ClusterSupplyChain
metadata:
  name: supply-chain---runnables-driven-by-supply-chain
spec:
  selector:
    integration-test: "runnables-driven-by-supply-chain"
  resources:
    - name: source-provider
      templateRef:
        kind: ClusterSourceTemplate
        name: source---runnables-driven-by-supply-chain

    - name: runnable-provider
      templateRef:
        kind: ClusterSourceTemplate
        name: runnable---runnables-driven-by-supply-chain
      sources:
        - resource: source-provider
          name: source-provider
      params:
<<<<<<< HEAD
        - name: expected-param
          value: $(workload.spec.params[0].value)$
        - name: service-account-name
          value: $(workload.spec.serviceAccountName)$
=======
        - name: a-config-map
          default: ""
>>>>>>> 04b04f35
<|MERGE_RESOLUTION|>--- conflicted
+++ resolved
@@ -34,12 +34,7 @@
         - resource: source-provider
           name: source-provider
       params:
-<<<<<<< HEAD
-        - name: expected-param
-          value: $(workload.spec.params[0].value)$
         - name: service-account-name
           value: $(workload.spec.serviceAccountName)$
-=======
         - name: a-config-map
-          default: ""
->>>>>>> 04b04f35
+          default: ""