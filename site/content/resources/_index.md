--- conflicted
+++ resolved
@@ -13,17 +13,12 @@
 
 ## Presentations
 
-<<<<<<< HEAD
+
 * CNCF Live webinar covering Supply Chain choreography with Cartographer       {{< yt id="YowcLPRYh7o" start="5" >}}
- 
 * Tanzu Tuesdays episode introducing choreography (including demos) {{< yt id="Qr-DO0E9R1Y" start="1129" >}} 
 * Cartographer featured on Thank Goodness its Kubernetes (TGIK) {{< yt id="TJPGn0-hpPY" start="738" >}} 
 * Tanzu Code (live coding) episode on Cartographer {{< yt id="694soIproYE" start="5010" >}}
  
-=======
-- Cartographer featured on Thank Goodness its Kubernetes (TGIK) {{< yt id="TJPGn0-hpPY" start="738" >}}
-- Tanzu Code (live coding) episode on Cartographer {{< yt id="694soIproYE" start="5010" >}}
->>>>>>> f96f42da
 
 ## Community Meetings Playlist
 
