--- conflicted
+++ resolved
@@ -219,11 +219,6 @@
                 items:
                   properties:
                     inputs:
-<<<<<<< HEAD
-                      items:
-                        properties:
-                          name:
-=======
                       description: Inputs are references to resources that were used
                         to template the object in StampedRef
                       items:
@@ -231,27 +226,12 @@
                           name:
                             description: Name is the name of the resource in the blueprint
                               whose output the resource consumes as an input
->>>>>>> 9ba7b03e
                             type: string
                         required:
                         - name
                         type: object
                       type: array
                     name:
-<<<<<<< HEAD
-                      type: string
-                    outputs:
-                      items:
-                        properties:
-                          digest:
-                            type: string
-                          lastTransitionTime:
-                            format: date-time
-                            type: string
-                          name:
-                            type: string
-                          preview:
-=======
                       description: Name is the name of the resource in the blueprint
                       type: string
                     outputs:
@@ -275,7 +255,6 @@
                           preview:
                             description: Preview is a preview of the value of the
                               output
->>>>>>> 9ba7b03e
                             type: string
                         required:
                         - digest
@@ -285,37 +264,8 @@
                         type: object
                       type: array
                     stampedRef:
-<<<<<<< HEAD
-                      description: 'ObjectReference contains enough information to
-                        let you inspect or modify the referred object. --- New uses
-                        of this type are discouraged because of difficulty describing
-                        its usage when embedded in APIs. 1. Ignored fields.  It includes
-                        many fields which are not generally honored.  For instance,
-                        ResourceVersion and FieldPath are both very rarely valid in
-                        actual usage. 2. Invalid usage help.  It is impossible to
-                        add specific help for individual usage.  In most embedded
-                        usages, there are particular restrictions like, "must refer
-                        only to types A and B" or "UID not honored" or "name must
-                        be restricted". Those cannot be well described when embedded.
-                        3. Inconsistent validation.  Because the usages are different,
-                        the validation rules are different by usage, which makes it
-                        hard for users to predict what will happen. 4. The fields
-                        are both imprecise and overly precise.  Kind is not a precise
-                        mapping to a URL. This can produce ambiguity during interpretation
-                        and require a REST mapping.  In most cases, the dependency
-                        is on the group,resource tuple and the version of the actual
-                        struct is irrelevant. 5. We cannot easily change it.  Because
-                        this type is embedded in many locations, updates to this type
-                        will affect numerous schemas.  Don''t make new APIs embed
-                        an underspecified API type they do not control. Instead of
-                        using this type, create a locally provided and used type that
-                        is well-focused on your reference. For example, ServiceReferences
-                        for admission registration: https://github.com/kubernetes/api/blob/release-1.17/admissionregistration/v1/types.go#L533
-                        .'
-=======
                       description: StampedRef is a reference to the object that was
                         created by the resource
->>>>>>> 9ba7b03e
                       properties:
                         apiVersion:
                           description: API version of the referent.
@@ -352,37 +302,8 @@
                           type: string
                       type: object
                     templateRef:
-<<<<<<< HEAD
-                      description: 'ObjectReference contains enough information to
-                        let you inspect or modify the referred object. --- New uses
-                        of this type are discouraged because of difficulty describing
-                        its usage when embedded in APIs. 1. Ignored fields.  It includes
-                        many fields which are not generally honored.  For instance,
-                        ResourceVersion and FieldPath are both very rarely valid in
-                        actual usage. 2. Invalid usage help.  It is impossible to
-                        add specific help for individual usage.  In most embedded
-                        usages, there are particular restrictions like, "must refer
-                        only to types A and B" or "UID not honored" or "name must
-                        be restricted". Those cannot be well described when embedded.
-                        3. Inconsistent validation.  Because the usages are different,
-                        the validation rules are different by usage, which makes it
-                        hard for users to predict what will happen. 4. The fields
-                        are both imprecise and overly precise.  Kind is not a precise
-                        mapping to a URL. This can produce ambiguity during interpretation
-                        and require a REST mapping.  In most cases, the dependency
-                        is on the group,resource tuple and the version of the actual
-                        struct is irrelevant. 5. We cannot easily change it.  Because
-                        this type is embedded in many locations, updates to this type
-                        will affect numerous schemas.  Don''t make new APIs embed
-                        an underspecified API type they do not control. Instead of
-                        using this type, create a locally provided and used type that
-                        is well-focused on your reference. For example, ServiceReferences
-                        for admission registration: https://github.com/kubernetes/api/blob/release-1.17/admissionregistration/v1/types.go#L533
-                        .'
-=======
                       description: TemplateRef is a reference to the template used
                         to create the object in StampedRef
->>>>>>> 9ba7b03e
                       properties:
                         apiVersion:
                           description: API version of the referent.
